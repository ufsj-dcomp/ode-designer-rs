use mexprp::{Answer, Context, Expression};
<<<<<<< HEAD
//use meval::{Context,Error,Expr};
use std::collections::BTreeMap;
=======
>>>>>>> 09e70b6b
use ode_solvers::*;
use std::collections::BTreeMap;
use std::{
    fs::File,
    io::{BufWriter, Write},
    path::Path,
};

use super::ga_json::GA_Argument;
use crate::nodes::Term;

pub type State = DVector<f64>;

#[derive(Debug, Clone, Default)]
pub struct OdeSystem {
    pub equations: BTreeMap<String, Expression<f64>>,
    pub context: Context<f64>,
}

impl OdeSystem {
    pub fn new() -> Self {
        Self {
            equations: BTreeMap::new(),
            context: Context::new(),
        }
<<<<<<< HEAD
    } 

    pub fn set_context(&mut self, args: Vec<GA_Argument>) {
        args
            .iter()
            .for_each(|arg| self.context.set_var(&arg.name, arg.value));
    }  
=======
    }
>>>>>>> 09e70b6b

    pub fn update_context(&mut self, args: Vec<GA_Argument>, values: &Vec<f64>) {
        args.iter()
            .zip(values)
            .for_each(|(arg, value)| self.context.set_var(&arg.name, *value));
    }

    pub fn update_context_with_state(&mut self, y: &State) {
        self.equations
            .iter_mut()
            .zip(y.iter())
            .for_each(|(map, new_value)| {
                self.context.set_var(map.0, *new_value);
            });
    }
}

impl ode_solvers::System<f64, State> for OdeSystem {
    fn system(&mut self, _t: f64, y: &State, dydt: &mut State) {
        self.update_context_with_state(y);

        let mut i: usize = 0;
        for equation in self.equations.values() {
            if let Ok(Answer::Single(expr_value)) = equation.eval_ctx(&self.context) {
                dydt[i] = expr_value;
            }
            i += 1;
        }
    }
}

pub fn solve(ode_system: &OdeSystem, y: &State, t_ini: f64, t_final: f64, dt: f64) -> Vec<State> {
    let mut solver = Dop853::new(
        ode_system.clone(),
        t_ini,
        t_final,
        dt,
        y.clone(),
        1.0e-8,
        1.0e-8,
    );

    match solver.integrate() {
        Ok(_stats) => {
            return solver.y_out().to_vec();
        }
        Err(e) => {
            println!("An error occured: {}", e);
            return vec![];
        }
    }
}

pub fn create_ode_system(input: String, terms: impl IntoIterator<Item = Term>) -> OdeSystem {
    let mut ode_system = OdeSystem::new();

    for term in terms.into_iter() {
        ode_system
            .context
            .set_var(&&term.leaf.symbol.trim().to_string(), term.initial_value);
    }

    let lines = input.split("\n").collect::<Vec<_>>();

    for line in lines {
        let new_line = line
            .trim()
            .split('=')
            .filter(|&s| !s.is_empty())
            .collect::<Vec<_>>();

        if new_line.len() == 2 {
            let population = new_line[0].trim().to_string();
            let ode_rhs: Expression<f64> = Expression::parse(&new_line[1].trim()).unwrap();
            ode_system.equations.insert(population.clone(), ode_rhs);
        }
    }
    ode_system
}

pub fn save(times: &Vec<f64>, states: &Vec<State>, filename: &Path) {
    // Create or open file
    let file = match File::create(filename) {
        Err(e) => {
            println!("Could not open file. Error: {:?}", e);
            return;
        }
        Ok(buf) => buf,
    };
    let mut buf = BufWriter::new(file);

    // Write time and state vector in csv format
    for (i, state) in states.iter().enumerate() {
        if i >= times.len() {
            break;
        }
        buf.write_fmt(format_args!("{:.6}", times[i])).unwrap();
        for val in state.iter() {
            buf.write_fmt(format_args!(", {}", val)).unwrap();
        }
        buf.write_fmt(format_args!("\n")).unwrap();
    }
    if let Err(e) = buf.flush() {
        println!("Could not write to file. Error: {:?}", e);
    }
}<|MERGE_RESOLUTION|>--- conflicted
+++ resolved
@@ -1,10 +1,6 @@
 use mexprp::{Answer, Context, Expression};
-<<<<<<< HEAD
+use ode_solvers::*;
 //use meval::{Context,Error,Expr};
-use std::collections::BTreeMap;
-=======
->>>>>>> 09e70b6b
-use ode_solvers::*;
 use std::collections::BTreeMap;
 use std::{
     fs::File,
@@ -29,7 +25,6 @@
             equations: BTreeMap::new(),
             context: Context::new(),
         }
-<<<<<<< HEAD
     } 
 
     pub fn set_context(&mut self, args: Vec<GA_Argument>) {
@@ -37,9 +32,6 @@
             .iter()
             .for_each(|arg| self.context.set_var(&arg.name, arg.value));
     }  
-=======
-    }
->>>>>>> 09e70b6b
 
     pub fn update_context(&mut self, args: Vec<GA_Argument>, values: &Vec<f64>) {
         args.iter()
