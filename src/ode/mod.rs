--- conflicted
+++ resolved
@@ -69,13 +69,8 @@
         ode_system.set_context(all_args);
 
         match self.ga.optimize(|values: &Vec<f64>| {
-<<<<<<< HEAD
             
             ode_system.update_context(args_selected_params.clone(), values);
-=======
-            //update_context deve receber somente os argumentos dos parâmetros selecionados
-            ode_system.update_context(context_args.clone(), values);
->>>>>>> 09e70b6b
 
             //println!("context: {:#?}", ode_system.context);
 
