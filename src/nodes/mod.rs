--- conflicted
+++ resolved
@@ -102,11 +102,7 @@
     }
 }
 
-<<<<<<< HEAD
-pub trait NodeImpl {
-=======
 pub trait SimpleNodeBuilder: NodeImpl {
->>>>>>> 0fbd9c8a
     fn new(node_id: NodeId, name: String) -> Self
     where
         Self: Sized;
