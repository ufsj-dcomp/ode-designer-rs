--- conflicted
+++ resolved
@@ -1,23 +1,13 @@
 use imgui::Ui;
 
 use crate::{
-<<<<<<< HEAD
-    core::adjust_params,
-    locale::{Locale, LANGUAGES},
-    nodes::expression,
-=======
     locale::{self, Locale, LANGUAGES},
     utils::localized_error,
->>>>>>> 94edcf2d
     App,
 };
 use rfd::FileDialog;
 
-<<<<<<< HEAD
-use std::{cell::RefCell, fs::read_to_string, process::Command};
-=======
 use std::{collections::HashMap, fs::read_to_string, process::Command};
->>>>>>> 94edcf2d
 
 use super::{
     adjust_params::ParameterEstimationState,
@@ -52,6 +42,15 @@
             .build();
     }
 
+    pub fn draw_input_label(&mut self, ui: &Ui) {
+        ui.input_text("X Label", &mut self.text_fields.x_label)
+            .hint("time (days)")
+            .build();
+        ui.input_text("Y Label", &mut self.text_fields.y_label)
+            .hint("conc/ml")
+            .build();
+    }
+
     pub fn draw_menu(&mut self, ui: &Ui, locale: &mut Locale) {
         ui.menu_bar(|| {
             ui.menu(locale.get("file"), || {
@@ -68,10 +67,6 @@
                     .shortcut("Ctrl + O")
                     .build()
                 {
-<<<<<<< HEAD
-=======
-                    self.clear_state();
->>>>>>> 94edcf2d
                     if let Err(err) = self.load_state() {
                         localized_error!(locale, "error-csv-load");
                         eprintln!("{err}");
@@ -160,15 +155,11 @@
                                 self.simulation_state = Some(simulation_state);
                             }
                         }
-                        Err(err) => eprintln!("{err}"),
-                    }
-<<<<<<< HEAD
-=======
-                    Err(err) => {
+                        Err(err) => {
                         localized_error!(locale, "error-python-exec");
                         eprintln!("{err}")
                     }
->>>>>>> 94edcf2d
+                    }
                 }
             });
 
