use imgui::Ui;

use crate::App;
use rfd::FileDialog;

use std::process::{Command, Stdio};

use super::app::{AppState, SimulationState};

impl<'n> App<'n> {
    fn draw_menu_load_csv(&mut self, ui: &Ui) {
        if ui.menu_item("Plot CSV file") {
            let file = FileDialog::new()
                .add_filter("csv", &["csv"])
                .set_directory(".")
                .pick_file();

            if let Some(file_path) = file {
                let fp = std::fs::File::open(file_path).unwrap();
                self.simulation_state = Some(SimulationState::from_csv(fp));
            }
        }
    }

    pub fn draw_menu(&mut self, ui: &Ui) {
        ui.menu_bar(|| {
            ui.menu("File", || {
                if ui.menu_item_config("New").shortcut("Ctrl + N").build() {
                    self.clear_state();
                }

                if ui.menu_item_config("Load").shortcut("Ctrl + O").build() {
                    self.clear_state();
                    self.load_state().unwrap();
                }

                if ui.menu_item_config("Save").shortcut("Ctrl + S").build() {
                    self.save_state();
                }

                self.draw_menu_load_csv(ui);
            });

            ui.menu("Export", || {
                if ui.menu_item("Generate Code") {
                    let py_code = self.generate_code();
                    self.save_to_file(py_code, "py");
                }

                if ui.menu_item("Plot to PDF") {
                    if let Some(file_path) =
                        FileDialog::new().add_filter("pdf", &["pdf"]).save_file()
                    {
                        let py_code = self.generate_code();
                        Command::new("python3")
                            .arg("-c")
                            .arg(py_code)
                            .arg("--output")
                            .arg(file_path)
                            .spawn()
                            .unwrap();
                    }
                }
            });

            if ui.menu_item("Run") {
                let py_code = self.generate_code();
<<<<<<< HEAD
                let mut python_process = match Command::new("python3")
=======
                println!("{}", py_code);
                let python_out = Command::new("python3")
>>>>>>> a32a336c
                    .arg("-c")
                    .arg(&py_code)
                    .arg("--csv")
                    .stdout(Stdio::piped())
                    .spawn()
                {
                    Ok(process) => process,
                    Err(e) => {
                        eprintln!("Error: Failed to start python process: {}", e);
                        return;
                    }
                };

                let status = python_process.wait().unwrap();

                if status.success() {
                    if let Some(output) = python_process.stdout {
                        self.simulation_state = Some(SimulationState::from_csv(output));
                    } else {
                        eprintln!("Error: python process output is not available.");
                    }
                } else {
                    eprintln!(
                        "Error: python process failed with exit code {}",
                        status.code().unwrap()
                    );
                }
            }

            if ui.menu_item("Manage Extensions") {
                self.state = if let Some(AppState::ManagingExtensions) = self.state {
                    None
                } else {
                    Some(AppState::ManagingExtensions)
                }
            }
        });
    }
}<|MERGE_RESOLUTION|>--- conflicted
+++ resolved
@@ -3,7 +3,10 @@
 use crate::App;
 use rfd::FileDialog;
 
-use std::process::{Command, Stdio};
+use std::{
+    fs::read_to_string,
+    process::{Command, Stdio},
+};
 
 use super::app::{AppState, SimulationState};
 
@@ -16,8 +19,11 @@
                 .pick_file();
 
             if let Some(file_path) = file {
-                let fp = std::fs::File::open(file_path).unwrap();
-                self.simulation_state = Some(SimulationState::from_csv(fp));
+                if let Ok(file_content) = read_to_string(&file_path) {
+                    self.simulation_state = Some(SimulationState::from_csv(file_content));
+                } else {
+                    eprintln!("Error: Failed to read file content.");
+                }
             }
         }
     }
@@ -52,51 +58,49 @@
                         FileDialog::new().add_filter("pdf", &["pdf"]).save_file()
                     {
                         let py_code = self.generate_code();
-                        Command::new("python3")
+
+                        let mut command = Command::new("python3");
+                        command
                             .arg("-c")
-                            .arg(py_code)
+                            .arg(&py_code)
                             .arg("--output")
-                            .arg(file_path)
-                            .spawn()
-                            .unwrap();
+                            .arg(file_path);
+
+                        let result = App::<'n>::execute_python_code(&mut command);
+
+                        if !result.success {
+                            eprintln!(
+                                "Error: {}",
+                                result
+                                    .error_message
+                                    .unwrap_or_else(|| "Unknown error".to_string())
+                            );
+                        }
                     }
                 }
             });
 
             if ui.menu_item("Run") {
                 let py_code = self.generate_code();
-<<<<<<< HEAD
-                let mut python_process = match Command::new("python3")
-=======
-                println!("{}", py_code);
-                let python_out = Command::new("python3")
->>>>>>> a32a336c
-                    .arg("-c")
-                    .arg(&py_code)
-                    .arg("--csv")
-                    .stdout(Stdio::piped())
-                    .spawn()
-                {
-                    Ok(process) => process,
-                    Err(e) => {
-                        eprintln!("Error: Failed to start python process: {}", e);
-                        return;
-                    }
-                };
 
-                let status = python_process.wait().unwrap();
+                let mut command = Command::new("python3");
+                command.arg("-c").arg(&py_code).arg("--csv");
 
-                if status.success() {
-                    if let Some(output) = python_process.stdout {
+                let result = App::<'n>::execute_python_code(&mut command);
+
+                if !result.success {
+                    eprintln!(
+                        "Error: {}",
+                        result
+                            .error_message
+                            .unwrap_or_else(|| "Unknown error".to_string())
+                    );
+                } else {
+                    if let Some(output) = result.output {
                         self.simulation_state = Some(SimulationState::from_csv(output));
                     } else {
-                        eprintln!("Error: python process output is not available.");
+                        eprintln!("Error: Python process output is not available.");
                     }
-                } else {
-                    eprintln!(
-                        "Error: python process failed with exit code {}",
-                        status.code().unwrap()
-                    );
                 }
             }
 
