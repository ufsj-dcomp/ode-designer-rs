use std::borrow::{Borrow, Cow};
use std::cell::{Ref, RefCell};
use std::collections::{BTreeMap, HashMap, HashSet};
use std::fs::File;
use std::io::{BufReader, Read, Write};
use std::path::{Path, PathBuf};

use fluent_bundle::FluentValue;
use imnodes::{InputPinId, LinkId, NodeId, OutputPinId};

use implot::{ImVec4, PlotUi};
use odeir::models::ode::OdeModel;
use odeir::Argument;
use once_cell::sync::Lazy;
use rfd::FileDialog;
use strum::{VariantArray, VariantNames};
use unic_langid::LanguageIdentifier;

use crate::core::GeneratesId;
use crate::errors::{InvalidNodeReason, InvalidNodeReference, NotCorrectModel};
use crate::exprtree::Sign;
use crate::extensions::Extension;
use crate::locale::Locale;
use crate::message::{Message, MessageQueue, SendData, TaggedMessage};
use crate::nodes::{
    LinkEvent, Node, NodeImpl, NodeTypeRepresentation, NodeVariant, PendingOperation,
    PendingOperations, Term,
};
use crate::ode::ga_json::{Bound, ConfigData, GA_Argument, GA_Metadata};
use crate::ode::odesystem::{create_ode_system, OdeSystem};
use crate::pins::Pin;
use crate::utils::{ModelFragment, VecConversion};

use imgui::{DragDropFlags, Key, StyleVar, TabItem, TabItemFlags, Ui};

use crate::core::plot::PlotInfo;
use crate::core::plot::PlotLayout;

use super::adjust_params::{self, Parameter, ParameterEstimationState};
use super::plot::CSVData;
use super::side_bar::SideBarState;
use super::widgets;

#[derive(Debug, Clone)]
pub struct Link {
    pub id: LinkId,
    pub input_pin_id: InputPinId,
    pub output_pin_id: OutputPinId,
    pub contribution: Sign,
}

impl Link {
    pub fn new(input_pin_id: InputPinId, output_pin_id: OutputPinId, contribution: Sign) -> Self {
        Self {
            id: LinkId::generate(),
            input_pin_id,
            output_pin_id,
            contribution,
        }
    }
}

const COLORS: &[ImVec4] = &[
    ImVec4::new(0.98, 0.027, 0.027, 1.0), //vermelha
    ImVec4::new(0.09, 0.027, 0.98, 1.0),
    ImVec4::new(0.027, 0.98, 0.12, 1.0), //verde claro
    ImVec4::new(0.96, 0.98, 0.027, 1.0), //amarelo
    ImVec4::new(0.5, 0., 1.0, 1.0),      //roxo
    ImVec4::new(1.0, 0.5, 0., 1.0),      //laranja
    ImVec4::new(0.2, 1.0, 1.0, 1.0),     //ciano
    ImVec4::new(1.0, 0.2, 0.6, 1.0),     //rosa
    ImVec4::new(0.4, 0.7, 1.0, 1.0),     //azul claro
    ImVec4::new(1.0, 0.4, 0.4, 1.0),     //vermelho claro
    ImVec4::new(1.0, 0.2, 1.0, 1.0),     //magenta
    ImVec4::new(1.0, 0.7, 0.4, 1.0),     //laranja claro
    ImVec4::new(0.74, 0.055, 0.055, 1.0),
    ImVec4::new(0.6, 0.298, 0., 1.0),
    ImVec4::new(0.1, 0.4, 0.1, 1.0), //verde escuro
];

#[derive(Default, Clone)]
pub struct SimulationState {
    pub plot: PlotInfo,
    pub plot_layout: PlotLayout,
    pub colors: Vec<ImVec4>,
    pub set_focus_to_tab: bool,
}
#[derive(PartialEq)]
pub enum TabAction {
    Open,
    Close,
}
#[derive(Default)]
pub struct TextFields {
    pub x_label: String,
    pub y_label: String,
}

impl SimulationState {
    pub fn from_csv(csv_content: String, locale: &Locale) -> Self {
        let csv_data = CSVData::load_data(csv_content.as_bytes()).unwrap();

        let pane_count = csv_data.population_count().div_ceil(4);

        Self {
            plot: PlotInfo::new(csv_data, locale),
            plot_layout: PlotLayout::new(2, 2, pane_count as u32),
            colors: COLORS.to_owned(),
            set_focus_to_tab: true,
        }
    }

    pub fn draw_tabs(
        &mut self,
        ui: &Ui,
        plot_ui: &mut PlotUi,
        set_focus: bool,
        locale: &mut Locale,
    ) -> TabAction {
        let [content_width, content_height] = ui.content_region_avail();

        let _line_weight = implot::push_style_var_f32(&implot::StyleVar::LineWeight, 2.0);

        let mut opened = true;

        let mut flags = imgui::TabItemFlags::empty();

        if set_focus {
            flags.set(imgui::TabItemFlags::SET_SELECTED, true);
        }

        static mut ARGS: Lazy<HashMap<&'static str, FluentValue>> = Lazy::new(HashMap::new);

        imgui::TabItem::new(locale.get("tab-all-plots"))
            .opened(&mut opened)
            .flags(flags)
            .build(ui, || {
                implot::Plot::new(&self.plot.title)
                    .size([content_width, content_height])
                    .x_label(&self.plot.xlabel)
                    .y_label(&self.plot.ylabel)
                    .build(plot_ui, || {
                        self.plot
                            .data
                            .lines
                            .iter()
                            .zip(&self.plot.data.labels)
                            .zip(self.colors.iter().cycle())
                            .for_each(|((line, label), color)| {
                                let ImVec4 { x, y, z, w } = *color;
                                let color_token = implot::push_style_color(
                                    &implot::PlotColorElement::Line,
                                    x,
                                    y,
                                    z,
                                    w,
                                );
                                implot::PlotLine::new(label).plot(&self.plot.data.time, line);
                                color_token.pop();
                            })
                    });
            });

        let populations_per_tab = (self.plot_layout.cols * self.plot_layout.rows) as usize;
        let individual_plot_size = [
            content_width / self.plot_layout.cols as f32,
            content_height / self.plot_layout.rows as f32,
        ];

        for (tab_idx, tab_populations) in
            self.plot.data.lines.chunks(populations_per_tab).enumerate()
        {
            // Safety: this variable is local to this function, which is not run
            // in parallel or anything of the sort (since self is mutable).
            // Therefore, it's safe to access this static variable and mutate it
            unsafe {
                ARGS.insert("idx", tab_idx.into());
            }
            imgui::TabItem::new(locale.fmt("tab-idx", unsafe { &ARGS }))
                .opened(&mut opened)
                .build(ui, || {
                    tab_populations
                        .iter()
                        .zip(&self.plot.data.labels[tab_idx * populations_per_tab..])
                        .enumerate()
                        .for_each(|(idx, (line, label))| {
                            implot::Plot::new(label)
                                .size(individual_plot_size)
                                .x_label(&self.plot.xlabel)
                                .y_label(&self.plot.ylabel)
                                .build(plot_ui, || {
                                    let ImVec4 { x, y, z, w } = self.colors
                                        [(tab_idx * populations_per_tab + idx) % self.colors.len()];
                                    let color_token = implot::push_style_color(
                                        &implot::PlotColorElement::Line,
                                        x,
                                        y,
                                        z,
                                        w,
                                    );
                                    implot::PlotLine::new(label).plot(&self.plot.data.time, line);
                                    color_token.pop();
                                });

                            if idx & 1 == 0 {
                                ui.same_line();
                            }
                        });
                });
        }

        if opened {
            TabAction::Open
        } else {
            TabAction::Close
        }
    }
}

#[derive(Default)]
pub struct App {
    pub node_types: Vec<NodeTypeRepresentation>,
    nodes: HashMap<NodeId, Node>,
    input_pins: HashMap<InputPinId, NodeId>,
    pub output_pins: HashMap<OutputPinId, NodeId>,
    links: Vec<Link>,
    pub state: Option<AppState>,
    queue: MessageQueue,
    received_messages: HashMap<NodeId, HashSet<usize>>,
    pub(crate) simulation_state: Option<SimulationState>,
    pub sidebar_state: SideBarState,
    pub extensions: Vec<Extension>,
    pub text_fields: TextFields,
    pub parameter_estimation_state: Option<ParameterEstimationState>,
}

pub enum AppState {
    AddingNode {
        name: String,
        index: usize,
        add_at_screen_space_pos: [f32; 2],
    },
    AttributingAssignerOperatesOn {
        attribute_to: NodeId,
        search_query: String,
    },
    ManagingExtensions,
}

enum StateAction {
    Keep,
    Clear,
}

impl AppState {
    fn draw(&mut self, ui: &Ui, app: &mut App, locale: &Locale) -> StateAction {
        // Cancel action
        if ui.is_key_pressed(imgui::Key::Escape) {
            return StateAction::Clear;
        }

        let _token = ui.push_style_var(StyleVar::PopupRounding(4.0));
        let _token = ui.push_style_var(StyleVar::WindowPadding([10.0; 2]));

        match self {
            AppState::AddingNode {
                name,
                index,
                add_at_screen_space_pos,
            } => {
                if let Some(_popup) = ui.begin_popup(locale.get("create-node")) {
                    ui.text(locale.get("create-node-name"));
                    ui.same_line();
                    ui.input_text("##Name", name).build();
                    ui.text(locale.get("create-node-type"));
                    ui.same_line();

                    ui.combo(
                        "##Node Type",
                        index,
                        &app.node_types,
                        |NodeTypeRepresentation { name, .. }| Cow::Borrowed(name.borrow()),
                    );

                    let _token = ui.push_style_var(StyleVar::FramePadding([4.0; 2]));

                    let enter_pressed = ui.is_key_pressed(Key::Enter);

                    if ui.button(locale.get("create-node-add")) || enter_pressed {
                        let node_type = app
                            .node_types
                            .get(*index)
                            .expect("User tried to construct an out-of-index node specialization");

                        let node_id = app.add_node(Node::build_from_ui(name.clone(), node_type));
                        app.queue.push(Message::SetNodePos {
                            node_id,
                            screen_space_pos: *add_at_screen_space_pos,
                        });

                        StateAction::Clear
                    } else {
                        StateAction::Keep
                    }
                } else {
                    StateAction::Clear
                }
            }
            AppState::AttributingAssignerOperatesOn {
                attribute_to,
                ref mut search_query,
            } => {
                ui.open_popup("PopulationChooser");

                let title = locale.get("choose-pop-title");
                let title_size = ui.calc_text_size(title);
                let min_width = title_size[0];
                let min_height = title_size[1] * 12.0;

                let _win =
                    ui.push_style_var(imgui::StyleVar::WindowMinSize([min_width, min_height]));

                ui.modal_popup_config("PopulationChooser")
                    .movable(false)
                    .resizable(false)
                    .scrollable(false)
                    .collapsible(false)
                    .title_bar(false)
                    .build(|| {
                        ui.text(title);
                        widgets::search_bar(ui, search_query);
                        ui.separator();
                        ui.child_window("##population list")
                            .build(|| {
                                for (node_id, node) in app.nodes.iter().filter(|(_, node)| {
                                    node.is_assignable()
                                        && node.name().contains(search_query.as_str())
                                }) {
                                    if ui
                                        .selectable_config(node.name())
                                        .disabled(node_id == attribute_to)
                                        .build()
                                    {
                                        app.queue.push(Message::AttributeAssignerOperatesOn {
                                            assigner_id: *attribute_to,
                                            value: *node_id,
                                        });

                                        return StateAction::Clear;
                                    }
                                }
                                StateAction::Keep
                            })
                            .unwrap()
                    })
                    .expect("If the state is AttributingAssignerOperatesOn, then the modal is open")
            }
            AppState::ManagingExtensions => {
                let mut user_kept_open = true;
                ui.window(locale.get("extensions-title"))
                    .collapsible(false)
                    .opened(&mut user_kept_open)
                    .build(|| {
                        if let Some(_t) = ui.begin_table("##Extensions Table", 2) {
                            ui.table_setup_column(locale.get("extensions-origin"));
                            ui.table_setup_column(locale.get("extensions-nodes"));
                            ui.table_headers_row();

                            for ext in &app.extensions {
                                ui.table_next_row();
                                ui.table_next_column();
                                ui.text(&ext.filename);

                                ui.table_next_column();
                                for node_spec in &ext.nodes {
                                    ui.text(&node_spec.function.name);
                                }
                            }
                        }

                        if ui.button(locale.get("extensions-load")) {
                            if let Err(err) = app.pick_extension_file() {
                                eprintln!("Error opening/inspecting user extension file: {err}");
                            }
                        }
                    });

                if user_kept_open {
                    StateAction::Keep
                } else {
                    StateAction::Clear
                }
            }
        }
    }
}

impl App {
    fn is_model_valid(&self) -> bool {
        let population_ids: HashSet<_> = self.get_all_population_ids();

        let has_terms = self
            .nodes
            .iter()
            .any(|(_, node)| matches!(node, Node::Term(_)));

        let has_assigner_operating_on_term = self.nodes.iter().any(|(_, node)| {
            if let Node::Term(term) = node {
                population_ids.contains(&term.id)
            } else {
                false
            }
        });

        has_terms && has_assigner_operating_on_term
    }

    pub fn get_all_population_ids(&self) -> HashSet<&NodeId> {
        self.nodes
            .iter()
            .filter_map(|(_id, node)| match node {
                Node::Assigner(assigner) => assigner.operates_on.as_ref().map(|(id, _)| id),
                _ => None,
            })
            .collect()
    }

    pub fn get_all_populations(&self, all_population_ids: &HashSet<&NodeId>) -> Vec<Term> {
        self.nodes
            .iter()
            .filter_map(|(id, node)| match node {
                Node::Term(term) if all_population_ids.contains(id) => Some(term),
                _ => None,
            })
            .cloned()
            .collect()
    }

    pub fn get_all_constants(&self, all_population_ids: &HashSet<&NodeId>) -> Vec<Term> {
        self.nodes
            .iter()
            .filter_map(|(id, node)| match node {
                Node::Term(term) if !all_population_ids.contains(id) => Some(term),
                _ => None,
            })
            .cloned()
            .collect()
    }

    /// Draws the nodes and other elements
    pub fn draw_editor(&mut self, ui: &Ui, editor: &mut imnodes::EditorScope, locale: &Locale) {
        // Minimap
        editor.add_mini_map(imnodes::MiniMapLocation::BottomRight);

        // Draw nodes
        for (id, node) in self.nodes.iter_mut() {
            let _col = imnodes::ColorStyle::TitleBar.push_color(node.color());
            let _col2 = imnodes::ColorStyle::TitleBarSelected.push_color(node.selected_color());
            let _col3 = imnodes::ColorStyle::TitleBarHovered.push_color(node.hovered_color());
            editor.add_node(*id, |mut ui_node| {
                let (msgs, app_state_change) = node.process_node(ui, &mut ui_node, locale);
                if let Some(msgs) = msgs {
                    for msg in msgs {
                        self.queue.push(msg)
                    }
                }

                if app_state_change.is_some() {
                    self.state = app_state_change;
                }
            });
        }
        for link in self.links.iter() {
            editor.add_link(link.id, link.input_pin_id, link.output_pin_id);
        }
        // Enters "Create Node Popup" state
        if editor.is_hovered() && ui.is_mouse_clicked(imgui::MouseButton::Right) {
            let mouse_screen_space_pos = ui.io().mouse_pos;

            ui.open_popup(locale.get("create-node"));
            self.state = Some(AppState::AddingNode {
                name: String::new(),
                index: 0,
                add_at_screen_space_pos: mouse_screen_space_pos,
            })
        }
        // Extra State handling
        if let Some(mut state) = self.state.take() {
            match state.draw(ui, self, locale) {
                StateAction::Clear => self.state = None,
                StateAction::Keep => self.state = Some(state),
            }
        }
    }

    pub fn draw_main_tab(
        &mut self,
        ui: &Ui,
        context: &mut imnodes::EditorContext,
        _plot_ui: &mut PlotUi,
        locale: &Locale,
    ) {
        let _flags =
        // No borders etc for top-level window
        imgui::WindowFlags::NO_DECORATION | imgui::WindowFlags::NO_MOVE
        // Show menu bar
        | imgui::WindowFlags::MENU_BAR
        // Don't raise window on focus (as it'll clobber floating windows)
        | imgui::WindowFlags::NO_BRING_TO_FRONT_ON_FOCUS | imgui::WindowFlags::NO_NAV_FOCUS
        // Don't want the dock area's parent to be dockable!
        | imgui::WindowFlags::NO_DOCKING
        ;

        // Remove padding/rounding on main container window
        let _padding = ui.push_style_var(imgui::StyleVar::WindowPadding([0.0, 0.0]));
        let _rounding = ui.push_style_var(imgui::StyleVar::WindowRounding(0.0));

        let scope = imnodes::editor(context, |mut editor| {
            self.draw_editor(ui, &mut editor, locale)
        });

        if let Some(link) = scope.links_created() {
            self.add_link(link.start_pin, link.end_pin);
        } else if let Some(link_id) = scope.get_dropped_link() {
            self.remove_link(link_id);
        }

        self.update();
    }

    pub fn shortcut(&mut self, ui: &Ui) {
        if ui.is_key_down(imgui::Key::LeftCtrl) && ui.is_key_down(imgui::Key::S) {
            self.save_state();
        }

        if ui.is_key_down(imgui::Key::LeftCtrl) && ui.is_key_down(imgui::Key::N) {
            self.clear_state();
        }

        if ui.is_key_down(imgui::Key::LeftCtrl) && ui.is_key_down(imgui::Key::O) {
            self.clear_state();
<<<<<<< HEAD
            let _ = self.load_state();
=======
            if let Err(e) = self.load_state() {
                log::error!("{e}");
            }
>>>>>>> 94edcf2d
        }
    }

    pub fn draw(
        &mut self,
        ui: &Ui,
        context: &mut imnodes::EditorContext,
        plot_ui: &mut PlotUi,
        locale: &mut Locale,
    ) {
        let flags =
        // No borders etc for top-level window
        imgui::WindowFlags::NO_DECORATION | imgui::WindowFlags::NO_MOVE
        // Show menu bar
        | imgui::WindowFlags::MENU_BAR
        // Don't raise window on focus (as it'll clobber floating windows)
        | imgui::WindowFlags::NO_BRING_TO_FRONT_ON_FOCUS | imgui::WindowFlags::NO_NAV_FOCUS
        // Don't want the dock area's parent to be dockable!
        | imgui::WindowFlags::NO_DOCKING
        ;

        ui.window("ode designer")
            .size(ui.io().display_size, imgui::Condition::Always)
            .position([0.0, 0.0], imgui::Condition::Always)
            .flags(flags)
            .build(|| {
                self.shortcut(ui);
                self.draw_menu(ui, locale);

                let tab_bar = imgui::TabBar::new("##Tabs");
                tab_bar.build(ui, || {
                    let tab_model = TabItem::new(locale.get("tab-model"));
                    tab_model.build(ui, || {
                        if let Some(node) = self.sidebar_state.draw(ui, &self.node_types, locale) {
                            self.add_node(node);
                        }
                        self.draw_main_tab(ui, context, plot_ui, locale);
                    });

                    if let Some(ref mut simulation_state) = &mut self.simulation_state {
                        let tab_action = simulation_state.draw_tabs(
                            ui,
                            plot_ui,
                            simulation_state.set_focus_to_tab,
                            locale,
                        );
                        simulation_state.set_focus_to_tab = false;

                        if tab_action == TabAction::Close {
                            self.simulation_state = None;
                        }
                    }

<<<<<<< HEAD
                    let mut opened = false;
                    if self.parameter_estimation_state.is_some() {
                        opened = true;
                    }

                    if self.is_model_valid(){
                    if ui
                        .tab_item_with_opened(locale.get("tab-parameter-estimation"), &mut opened)
                        .is_some()
                    {
                            if let Some(param_state) = &mut self.parameter_estimation_state {
                                param_state.draw_tables(ui, locale);
                            }
                        }
                    }

                    if !opened {
                        self.parameter_estimation_state = None;
                    }
=======
                    super::notification::render_messages(ui);
>>>>>>> 94edcf2d
                });
            });
    }

    pub fn new(locale: &Locale) -> Self {
        Self {
            node_types: Node::VARIANTS
                .iter()
                .copied()
                .zip(NodeVariant::VARIANTS)
                .filter(|(_, variant)| variant != &&NodeVariant::Custom)
                .map(|(name, variant)| {
                    NodeTypeRepresentation::new(locale.get(name), *variant, None)
                })
                .collect(),
            ..Self::default()
        }
    }

    pub fn add_node(&mut self, node: Node) -> NodeId {
        let node_id = node.id();

        if let Node::Term(term) = &node
            && let Some(param_state) = &mut self.parameter_estimation_state
        {
            param_state.add_variable(term.clone());
        }

        for input in node.inputs().unwrap_or_default() {
            self.input_pins.insert(*input.id(), node_id);
        }

        for output in node.outputs().unwrap_or_default() {
            self.output_pins.insert(*output.id(), node_id);
        }

        self.nodes.insert(node_id, node);
        node_id
    }

    pub fn get_node(&self, id: NodeId) -> Option<&Node> {
        self.nodes.get(&id)
    }

    pub fn get_link(&self, input_id: &InputPinId) -> Option<&Link> {
        self.links
            .iter()
            .find(|link| link.input_pin_id == *input_id)
    }

    fn handle_message(&mut self, tagged: TaggedMessage) -> Option<Vec<Message>> {
        match tagged.message {
            Message::SendData(SendData {
                data,
                from_output: _,
                to_input,
            }) => {
                let node_id = self.input_pins.get_mut(&to_input).unwrap();
                let node = self.nodes.get_mut(node_id).unwrap();
                let received_msgs = self.received_messages.entry(*node_id).or_default();
                if received_msgs.contains(&tagged.tag) {
                    return None;
                }
                received_msgs.insert(tagged.tag);
                let mut response = node.notify(LinkEvent::Push {
                    from_pin_id: to_input,
                    payload: data,
                });
                if let Some(messages) = response.as_mut() {
                    messages.extend(node.broadcast_data());
                }
                response
            }
            Message::AddLink(link) => {
                if self.get_link(&link.input_pin_id).is_some() {
                    return None;
                }
                try {
                    let Link {
                        ref input_pin_id,
                        ref output_pin_id,
                        contribution,
                        ..
                    } = &link;
                    let node_ids = [
                        self.input_pins.get(input_pin_id)?,
                        self.output_pins.get(output_pin_id)?,
                    ];
                    let [input_node, output_node] = self.nodes.get_many_mut(node_ids)?;
                    if !input_node.should_link(input_pin_id) {
                        // Poor man's early return
                        None?
                    }
                    input_node
                        .get_input_mut(input_pin_id)?
                        .link_to((*output_pin_id, *contribution));
                    output_node
                        .get_output_mut(output_pin_id)?
                        .link_to(*input_pin_id);
                    self.links.push(link);
                    output_node.broadcast_data()
                }
            }
            Message::RemoveLink(link) => {
                let Link {
                    ref input_pin_id,
                    ref output_pin_id,
                    ..
                } = &link;
                let node_ids = [
                    self.input_pins.get(input_pin_id)?,
                    self.output_pins.get(output_pin_id)?,
                ];
                let [input_node, output_node] = self.nodes.get_many_mut(node_ids)?;
                input_node
                    .get_input_mut(input_pin_id)?
                    .unlink(output_pin_id);
                output_node
                    .get_output_mut(output_pin_id)?
                    .unlink(input_pin_id);
                input_node.notify(LinkEvent::Pop(*input_pin_id))
            }
            Message::AttributeAssignerOperatesOn { assigner_id, value } => {
                let target_name = self
                    .nodes
                    .get(&value)
                    .expect("The node must have been chosen from a list of existing nodes")
                    .name()
                    .to_owned();

                let Node::Assigner(assigner) = self
                    .nodes
                    .get_mut(&assigner_id)
                    .expect("An assigner with this ID must exist, as it asked to open the modal")
                else {
                    panic!("This node must be an assigner. If not, how could the modal have been opened?");
                };

                if let Some(param_state) = &mut self.parameter_estimation_state {
                    param_state.remove_variable(&value);
                }

                assigner
                    .operates_on
                    .replace((value, target_name))
                    .map(|(previous_node_id, _)| {
                        vec![Message::UnnatributeAssignerOperatesOn(previous_node_id)]
                    })
            }
            Message::UnnatributeAssignerOperatesOn(previous_node_id) => {
                self.parameter_estimation_state.as_ref()?;
                let term = self
                    .get_node(previous_node_id)
                    .and_then(Node::as_term)
                    .cloned();

                if let Some(param_state) = &mut self.parameter_estimation_state
                    && let Some(term) = term
                {
                    param_state.add_variable(term.clone());
                }

                None
            }
            Message::SetNodePos {
                node_id,
                screen_space_pos: [x, y],
            } => {
                node_id.set_position(x, y, imnodes::CoordinateSystem::ScreenSpace);
                None
            }
            Message::RemoveNode(node_id) => {
                let mut node = self.nodes.remove(&node_id)?;

                if let Some(param_state) = &mut self.parameter_estimation_state {
                    param_state.remove_variable(&node_id);
                }

                let mut removed_input_ids = HashSet::new();

                if let Some(input_pins) = node.inputs_mut() {
                    for input_pin in input_pins {
                        if let Some(output_pin_id) = input_pin.linked_to {
                            input_pin.unlink(&output_pin_id);
                            removed_input_ids.insert(input_pin.id);

                            let output_node_id = *self
                                .output_pins
                                .get(&output_pin_id)
                                .expect("If the pin exists, so does the node");

                            let output_node = self
                                .nodes
                                .get_mut(&output_node_id)
                                .expect("If the pin exists, so does the node");

                            output_node
                                .get_output_mut(&output_pin_id)
                                .expect("This pin surely exists")
                                .unlink(&input_pin.id);
                        }
                    }
                }

                let mut removed_output_ids = HashSet::new();
                let mut notifications = Vec::new();

                if let Some(output_pins) = node.outputs_mut() {
                    for output_pin in output_pins {
                        for input_pin_id in output_pin.linked_to.clone() {
                            output_pin.unlink(&input_pin_id);
                            removed_output_ids.insert(output_pin.id);

                            let input_node_id = *self
                                .input_pins
                                .get(&input_pin_id)
                                .expect("If the pin exists, so does the node");

                            let input_node = self
                                .nodes
                                .get_mut(&input_node_id)
                                .expect("If the pin exists, so does the node");

                            input_node
                                .get_input_mut(&input_pin_id)
                                .expect("This pin surely exists")
                                .unlink(&output_pin.id);

                            notifications.push((input_node_id, input_pin_id));
                        }
                    }
                }

                let mut links_to_remove = Vec::new();

                for link in &self.links {
                    if removed_input_ids.contains(&link.input_pin_id)
                        || removed_output_ids.contains(&link.output_pin_id)
                    {
                        links_to_remove.push(link.id);
                    }
                }

                for link_id in links_to_remove {
                    self.remove_link(link_id);
                }

                notifications
                    .into_iter()
                    .filter_map(|(input_node_id, input_pin_id)| {
                        self.nodes
                            .get_mut(&input_node_id)
                            .and_then(|input_node| input_node.notify(LinkEvent::Pop(input_pin_id)))
                    })
                    .reduce(|mut acc, notif| {
                        acc.extend(notif);
                        acc
                    })
            }
            Message::RenameNode(node_id, node_name) => {
                for (_, node) in self.nodes.iter_mut() {
                    if let Node::Assigner(asg) = node
                        && let Some((asg_node_id, _)) = asg.operates_on
                        && asg_node_id == node_id
                    {
                        asg.operates_on = Some((node_id, node_name.clone()));
                    }
                }

                if let Some(param_state) = &mut self.parameter_estimation_state {
                    param_state.rename_variable(&node_id, node_name);
                }

                None
            }
            Message::RegisterPin(node_id, pin_id) => {
                self.input_pins.insert(pin_id, node_id);
                None
            }
            Message::UnregisterPin(pin_id) => {
                self.input_pins.remove(&pin_id);
                None
            }
            Message::SetInitialValue(node_id, value) => {
                if let Some(param_state) = &mut self.parameter_estimation_state {
                    param_state.set_initial_value(&node_id, value);
                }
                None
            }
        }
    }

    pub fn add_link(&mut self, start_pin: OutputPinId, end_pin: InputPinId) {
        self.queue.push(Message::AddLink(Link::new(
            end_pin,
            start_pin,
            Sign::default(),
        )));
    }

    pub fn remove_link(&mut self, link_id: LinkId) {
        let Some(index) = self.links.iter().position(|link| link.id == link_id) else {
            return;
        };
        let link = self.links.swap_remove(index);
        self.queue.push(Message::RemoveLink(link));
    }

    pub fn update(&mut self) {
        let mut new_messages = MessageQueue::with_tag(self.queue.current_tag());
        for tagged in std::mem::take(&mut self.queue) {
            let tag = tagged.tag;
            let newmsgs = self.handle_message(tagged);
            for newmsg in newmsgs.unwrap_or_default() {
                new_messages.push_tagged(newmsg, tag);
            }
        }
        self.queue = new_messages;
    }

    fn create_json(&self) -> odeir::Json {
        let mut arguments = Vec::new();
        let mut equations = Vec::new();
        let mut positions = odeir::Map::new();

        self.nodes
            .values()
            .filter_map(|node| {
                positions.insert(
                    node.name().to_owned(),
                    #[cfg(not(test))]
                    node.id()
                        .get_position(imnodes::CoordinateSystem::ScreenSpace)
                        .convert(),
                    #[cfg(test)]
                    odeir::Position { x: 0.0, y: 0.0 },
                );

                node.to_model_fragment(self)
            })
            .for_each(|frag| match frag {
                ModelFragment::Argument(arg) => arguments.push(arg),
                ModelFragment::Equation(eq) => equations.push(eq),
            });

        odeir::Json {
            metadata: odeir::Metadata {
                name: "TODO".to_string(),
                model_metadata: odeir::ModelMetadata::ODE(self.sidebar_state.get_metadata()),
                positions,
                extension_files: self
                    .extensions
                    .iter()
                    .map(|ext| ext.filename.clone())
                    .collect(),
            },
            arguments,
            equations,
        }
    }

    pub fn generate_code(&self) -> String {
        let model: odeir::Model = self.create_json().into();

        let odeir::Model::ODE(ode_model) = model else {
            unreachable!("This program can only produce ODE models for now");
        };

        let extension_lookup_paths: Vec<_> =
            self.extensions.iter().map(|ext| &ext.file_path).collect();

        odeir::transformations::r4k::render_ode(&ode_model, &extension_lookup_paths)
    }

    pub fn generate_equations(&mut self, all_constants: Vec<Term>) {
        if self.is_model_valid() {
            let model: odeir::Model = self.create_json().into();
            let Some(param_state) = &mut self.parameter_estimation_state else {
                return;
            };

            let odeir::Model::ODE(ode_model) = model else {
                unreachable!("This program can only produce ODE models for now");
            };
            let extension_lookup_paths: Vec<_> =
                self.extensions.iter().map(|ext| &ext.file_path).collect();

            param_state.ode_system = create_ode_system(
                odeir::transformations::ode::render_txt_with_equations(
                    &ode_model,
                    &extension_lookup_paths,
                ),
                all_constants,
            );
        }
        //else Error
    }

    pub fn save_to_file(&self, content: impl AsRef<[u8]>, ext: &str) -> Option<()> {
        let file_path = FileDialog::new().add_filter(ext, &[ext]).save_file()?;

        let mut file = File::create(file_path).ok()?;
        file.write_all(content.as_ref()).ok()
    }

    pub fn save_state(&self) -> Option<()> {
        let file_path = FileDialog::new()
            .add_filter("json", &["json"])
            .save_file()?;

        let file = File::create(file_path).ok()?;

        let json = self.create_json();

        serde_json::to_writer_pretty(file, &json).ok()
    }

    fn try_read_model(&mut self, model: OdeModel, path: PathBuf) -> color_eyre::Result<()> {
        let odeir::CoreModel {
            equations,
            arguments,
            positions,
        } = model.core;

        self.sidebar_state.set_metadata(model.metadata);

        model.extension_files.into_iter().try_for_each(|file| {
            self.load_extension_from_path(
                path.parent()
                    .map(Path::to_path_buf)
                    .unwrap_or_default()
                    .join(file),
            )
        })?;

        let nodes_and_ops: Vec<(Node, Option<PendingOperations>)> = arguments
            .into_values()
            .map(Into::<ModelFragment>::into)
            .chain(equations.into_iter().map(Into::<ModelFragment>::into))
            .map(|frag| Node::build_from_fragment(frag, &self))
            .collect::<Result<_, _>>()?;

        let pending_ops: Vec<PendingOperations> = nodes_and_ops
            .into_iter()
            .filter_map(|(node, ops)| {
                self.add_node(node);
                ops
            })
            .collect();

        let mut node_name_map = HashMap::new();

        self.nodes.iter().for_each(|(_node_id, node)| {
            node_name_map.insert(node.name(), node);
        });

        for PendingOperations {
            node_id,
            operations,
        } in pending_ops
        {
            for operation in operations {
                match operation {
                    PendingOperation::LinkWith {
                        node_name,
                        via_pin_id,
                        sign,
                    } => {
                        let node_error = |reason| {
                            let source_node =
                                self.get_node(node_id).expect("This node surely exists");
                            InvalidNodeReference {
                                source_node: source_node.name().to_owned(),
                                tried_linking_to: node_name.clone(),
                                reason,
                            }
                        };

                        let output_pin_id = {
                            let node = node_name_map
                                .get(&node_name as &str)
                                .ok_or_else(|| node_error(InvalidNodeReason::NodeDoesNotExist))?;

                            let output_node = node
                                .outputs()
                                .ok_or_else(|| node_error(InvalidNodeReason::NoOutputPin))?
                                .first()
                                .ok_or_else(|| node_error(InvalidNodeReason::NoOutputPin))?;

                            *output_node.id()
                        };

                        self.queue.push(Message::AddLink(Link::new(
                            via_pin_id,
                            output_pin_id,
                            sign,
                        )))
                    }
                    PendingOperation::SetAssignerOperatesOn { target_node_name } => {
                        let target_node =
                            node_name_map
                                .get(&target_node_name as &str)
                                .ok_or_else(|| {
                                    let source_node =
                                        self.get_node(node_id).expect("This node surely exists");
                                    InvalidNodeReference {
                                        source_node: source_node.name().to_owned(),
                                        tried_linking_to: target_node_name.clone(),
                                        reason: InvalidNodeReason::NodeDoesNotExist,
                                    }
                                })?;

                        self.queue.push(Message::AttributeAssignerOperatesOn {
                            assigner_id: node_id,
                            value: target_node.id(),
                        })
                    }
                }
            }
        }

        positions.into_iter().for_each(|(node_name, node_pos)| {
            if let Some(node) = node_name_map.get(&node_name as &str) {
                let node_id = node.id();
                let screen_space_pos = node_pos.convert();

                self.queue.push(Message::SetNodePos {
                    node_id,
                    screen_space_pos,
                })
            }
        });

        Ok(())
    }

    pub fn load_state(&mut self) -> color_eyre::Result<()> {
        let file_path = FileDialog::new()
            .add_filter("json", &["json"])
            .pick_file()
            .ok_or_else(|| {
                std::io::Error::new(std::io::ErrorKind::NotFound, "Could not open file")
            })?;

        let file = File::open(&file_path)?;

        let reader = BufReader::new(file);

        let odeir::Model::ODE(model) = serde_json::from_reader(reader)? else {
            Err(NotCorrectModel::NotODE)?
        };
        self.clear_state();
        self.try_read_model(model, file_path)
    }

    pub fn clear_state(&mut self) {
        self.nodes.clear();
        self.input_pins.clear();
        self.output_pins.clear();
        self.links.clear();
        self.state = None;
        self.queue = Default::default();
        self.received_messages.clear();
        self.simulation_state = None;
        self.sidebar_state.clear_state();
        self.parameter_estimation_state.take();
    }

    pub fn update_locale(&mut self, locale: &mut Locale, lang: LanguageIdentifier) {
        locale.set_lang(lang);

        // The non-custom nodes must have their names updated. They're not
        // translated on the fly, but rather are stored in the Vec already
        // translated.
        Node::VARIANTS
            .iter()
            .zip(self.node_types.iter_mut())
            .filter(|(_, node_type)| node_type.custom_node_spec.is_none())
            .for_each(|(node_name, node_type)| {
                node_type.name = locale.get(node_name).to_owned();
            });

        if let Some(ref mut sim_state) = self.simulation_state {
            sim_state.plot.update_locale(&locale);
        }
    }
}

#[cfg(test)]
mod tests {
    use std::{
        collections::{HashMap, HashSet},
        path::PathBuf,
    };

    use imnodes::{InputPinId, NodeId};

    use super::App;
    use crate::{
        core::{initialize_id_generator, GeneratesId},
        exprtree::{ExpressionNode, Operation, Sign},
        locale::Locale,
        message::Message,
<<<<<<< HEAD
        nodes::{
            Assigner, Expression, LinkEvent, Node, NodeImpl, NodeVariant, SimpleNodeBuilder, Term,
        },
=======
        nodes::{Assigner, Expression, LinkEvent, Node, NodeImpl, SimpleNodeBuilder, Term},
>>>>>>> 94edcf2d
        pins::{OutputPin, Pin},
    };

    struct ExpressionNodeBuilder<'pin> {
        name: String,
        links_to_create: Vec<(&'pin mut OutputPin, ExpressionNode<InputPinId>, Sign)>,
    }

    impl<'pin> ExpressionNodeBuilder<'pin> {
        fn new(name: impl ToString) -> Self {
            Self {
                name: name.to_string(),
                links_to_create: Vec::new(),
            }
        }

        fn linked_to(mut self, node: &'pin mut Node, contribution: Sign) -> Self {
            let send_data = node.send_data();
            let output_pin = node.outputs_mut().unwrap().first_mut().unwrap();
            self.links_to_create
                .push((output_pin, send_data, contribution));
            self
        }

        fn build(self, op: Operation) -> Node {
            let node_id = NodeId::generate();
            let mut expr = Expression::new(node_id, self.name);

            expr.expr_wrapper.set_join_op(op);

            let link_events: Vec<_> = expr
                .inputs_mut()
                .unwrap()
                .iter_mut()
                .zip(self.links_to_create)
                .map(|(input_pin, (output_pin, payload, sign))| {
                    let link_event = LinkEvent::Push {
                        from_pin_id: input_pin.id,
                        payload,
                    };

                    input_pin.sign = sign;

                    (input_pin.id, output_pin, sign, link_event)
                })
                .collect();

            for (input_pin_id, output_pin, sign, link_event) in link_events {
                expr.get_input_mut(&input_pin_id)
                    .unwrap()
                    .link_to((output_pin.id, sign));

                output_pin.link_to(input_pin_id);

                expr.notify(link_event);
            }

            expr.into()
        }
    }

    struct AssignerNodeBuilder {
        name: String,
    }

    impl AssignerNodeBuilder {
        fn new(name: impl ToString) -> Self {
            Self {
                name: name.to_string(),
            }
        }

        fn build(self, argument: &mut Node) -> Node {
            let node_id = NodeId::generate();
            let mut assigner = Assigner::new(node_id, self.name);

            let output_pin = argument.outputs_mut().unwrap().first_mut().unwrap();

            output_pin.link_to(assigner.input.id);

            assigner.input.link_to(output_pin.id);

            assigner.notify(LinkEvent::Push {
                from_pin_id: assigner.input.id,
                payload: argument.send_data(),
            });

            assigner.into()
        }
    }

    struct AppBuilder;

    impl AppBuilder {
        fn with_nodes<const N: usize>(nodes: [Node; N]) -> App {
            let mut app = App::default();
            nodes.into_iter().for_each(|node| {
                app.add_node(node);
            });

            app
        }
    }

    const ABK_JSON: &str = include_str!("../tests/fixtures/abk.json");

    fn app_with_nodes_abk() -> App {
        let mut a = {
            let node_id = NodeId::generate();
            let mut node = Term::new(node_id, "A".to_owned());
            node.initial_value = 10.0;
            node.into()
        };

        let mut b = {
            let node_id = NodeId::generate();
            let mut node = Term::new(node_id, "B".to_owned());
            node.initial_value = 20.0;
            node.into()
        };

        let mut k = {
            let node_id = NodeId::generate();
            let mut node = Term::new(node_id, "K".to_owned());
            node.initial_value = 30.0;
            node.into()
        };

        let mut a_times_k = ExpressionNodeBuilder::new("a*k")
            .linked_to(&mut a, Sign::Positive)
            .linked_to(&mut k, Sign::Positive)
            .build(Operation::Mul);

        let mut a_times_k_plus_b = ExpressionNodeBuilder::new("a*k+b")
            .linked_to(&mut a_times_k, Sign::Positive)
            .linked_to(&mut b, Sign::Negative)
            .build(Operation::Add);

        let da_dt = AssignerNodeBuilder::new("dA/dt").build(&mut a_times_k);

        let db_dt = AssignerNodeBuilder::new("dB/dt").build(&mut a_times_k_plus_b);

        AppBuilder::with_nodes([a, b, k, a_times_k, a_times_k_plus_b, da_dt, db_dt])
    }

    fn init_id_gen() {
        let nodesctx = imnodes::Context::new();
        let nodeseditor = nodesctx.create_editor();
        unsafe { initialize_id_generator(nodeseditor.new_identifier_generator()) };
    }

    fn assert_find_node<'app>(app: &'app App, name: &str) -> &'app Node {
        app.nodes
            .values()
            .find(|node| node.name() == name)
            .unwrap_or_else(|| panic!("Couldn't find node '{name}'"))
    }

    macro_rules! assert_get {
        ($app:expr, $node_name:expr, $node_type:tt) => {{
            let node = assert_find_node($app, $node_name);
            if let Node::$node_type(node) = node {
                node
            } else {
                panic!("Node {} is not a '{}'!", $node_name, stringify!($node_type));
            }
        }};
    }

    fn assert_expression<'app, const N: usize>(
        app: &'app App,
        name: &str,
        expected_connections: [(NodeId, Sign); N],
    ) -> &'app Expression {
        let expr = assert_get!(app, name, Expression);
        let expected_connections: HashSet<_> = expected_connections.into();

        let actual_connections: HashSet<_> = expr
            .inputs()
            .unwrap()
            .iter()
            .filter_map(|pin| {
                let Some(output_pin_id) = pin.linked_to else {
                    return None;
                };

                let linked_to_node_id = app.output_pins.get(&output_pin_id).unwrap();
                let linked_to_node = app.nodes.get(linked_to_node_id).unwrap();

                Some((linked_to_node.id(), pin.sign))
            })
            .collect();

        assert_eq!(actual_connections, expected_connections);

        expr
    }

    #[test]
    fn test_app_create_model() {
        // Given - An app with pre-populated nodes, presumably from the GUI

        init_id_gen();

        let app = app_with_nodes_abk();

        // When - The user requests a JSON to be created, for saving purposes

        let json = app.create_json();

        // Then - The JSON is expected to contain every node, correctly labeled
        // as a arguments or equations and containing their respective links

        let mut expected: odeir::Json = serde_json::from_str(ABK_JSON).unwrap();

        // Remove positions, as they can't be added in tests since they depend
        // on the GUI
        expected
            .metadata
            .positions
            .iter_mut()
            .for_each(|(_, pos)| *pos = odeir::Position { x: 0.0, y: 0.0 });

        let matching_config = assert_json_diff::Config::new(assert_json_diff::CompareMode::Strict)
            .consider_array_sorting(false);

        assert_json_diff::assert_json_matches!(json, expected, &matching_config);
    }

    #[test]
    fn test_app_read_model() {
        // Given - An empty app

        init_id_gen();

        let locale = Locale::default();
        let mut app = App::new(&locale);

        // When - The user requests to load a JSON file

        let Ok(odeir::Model::ODE(ode_model)) = serde_json::from_str(ABK_JSON) else {
            panic!("Unable to extract ODE Model from ABK JSON");
        };

        let result = app.try_read_model(ode_model, PathBuf::default());

        let expected_positions: HashMap<_, _> = [
            ("A", [-355.0, 469.0]),
            ("B", [-310.0, 175.0]),
            ("K", [0.0, 0.0]),
            ("a*k", [371.7532, 292.3206]),
            ("a*k+b", [1337.0, -240.0]),
            ("dA/dt", [357.0, 611.0]),
            ("dB/dt", [1.5, 2.5]),
        ]
        .into();

        let mut actual_positions = HashMap::new();

        // Removes node position setting messages, as they are possible via
        // raw pointer manip in Imnodes' library code, which of course depends
        // on the GUI existing
        app.queue.messages.retain(|msg| {
            if let Message::SetNodePos {
                node_id,
                screen_space_pos,
            } = msg.message
            {
                let node = app.nodes.get(&node_id).unwrap();
                actual_positions.insert(node.name(), screen_space_pos);
                false
            } else {
                true
            }
        });

        assert_eq!(actual_positions, expected_positions);

        app.update(); // Runs possible pending operations!

        // Then - The user expects all nodes to be created, with their
        // respective links

        assert!(result.is_ok());

        let a = assert_get!(&app, "A", Term);
        assert_eq!(a.initial_value, 10.0);

        let b = assert_get!(&app, "B", Term);
        assert_eq!(b.initial_value, 20.0);

        let k = assert_get!(&app, "K", Term);
        assert_eq!(k.initial_value, 30.0);

        let a_times_k = assert_expression(
            &app,
            "a*k",
            [(a.id(), Sign::Positive), (k.id(), Sign::Positive)],
        );

        let a_times_k_plus_b = assert_expression(
            &app,
            "a*k+b",
            [(a_times_k.id(), Sign::Positive), (b.id(), Sign::Negative)],
        );

        let da_dt = assert_get!(&app, "dA/dt", Assigner);
        assert!(matches!(
            da_dt.input.linked_to,
            Some(output_pin_id) if output_pin_id == a_times_k.output.id
        ));

        let db_dt = assert_get!(&app, "dB/dt", Assigner);
        assert!(matches!(
            db_dt.input.linked_to,
            Some(output_pin_id) if output_pin_id == a_times_k_plus_b.output.id
        ));
    }
}<|MERGE_RESOLUTION|>--- conflicted
+++ resolved
@@ -539,13 +539,9 @@
 
         if ui.is_key_down(imgui::Key::LeftCtrl) && ui.is_key_down(imgui::Key::O) {
             self.clear_state();
-<<<<<<< HEAD
-            let _ = self.load_state();
-=======
             if let Err(e) = self.load_state() {
                 log::error!("{e}");
             }
->>>>>>> 94edcf2d
         }
     }
 
@@ -599,7 +595,6 @@
                         }
                     }
 
-<<<<<<< HEAD
                     let mut opened = false;
                     if self.parameter_estimation_state.is_some() {
                         opened = true;
@@ -619,9 +614,8 @@
                     if !opened {
                         self.parameter_estimation_state = None;
                     }
-=======
+
                     super::notification::render_messages(ui);
->>>>>>> 94edcf2d
                 });
             });
     }
@@ -1225,13 +1219,7 @@
         exprtree::{ExpressionNode, Operation, Sign},
         locale::Locale,
         message::Message,
-<<<<<<< HEAD
-        nodes::{
-            Assigner, Expression, LinkEvent, Node, NodeImpl, NodeVariant, SimpleNodeBuilder, Term,
-        },
-=======
         nodes::{Assigner, Expression, LinkEvent, Node, NodeImpl, SimpleNodeBuilder, Term},
->>>>>>> 94edcf2d
         pins::{OutputPin, Pin},
     };
 
