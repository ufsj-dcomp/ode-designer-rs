use std::borrow::{Borrow, Cow};
use std::cell::{Ref, RefCell};
use std::collections::{HashMap, HashSet};
use std::fs::File;
use std::io::{BufReader, Read, Write};
use std::path::{Path, PathBuf};
use std::process::{Command, Stdio};
use std::rc::Rc;

use fluent_bundle::FluentValue;
use imnodes::{InputPinId, LinkId, NodeId, OutputPinId};

use implot::{ImVec4, PlotUi};
use odeir::models::ode::OdeModel;
<<<<<<< HEAD
use odeir::Argument;
=======
use once_cell::sync::Lazy;
>>>>>>> 20f19690
use rfd::FileDialog;
use strum::{VariantArray, VariantNames};
use unic_langid::LanguageIdentifier;

use crate::core::GeneratesId;
use crate::errors::{InvalidNodeReason, InvalidNodeReference, NotCorrectModel};
use crate::exprtree::Sign;
use crate::extensions::{CustomNodeSpecification, Extension};
use crate::locale::Locale;
use crate::message::{Message, MessageQueue, SendData, TaggedMessage};
use crate::nodes::{
    LinkEvent, Node, NodeImpl, NodeTypeRepresentation, NodeVariant, PendingOperation,
    PendingOperations, Term,
};
use crate::ode::ga_json::ConfigData;
use crate::pins::Pin;
use crate::utils::{ModelFragment, VecConversion};

use imgui::{DragDropFlags, Key, StyleVar, TabItem, Ui};

use crate::core::plot::PlotInfo;
use crate::core::plot::PlotLayout;

use super::adjust_params;
use super::plot::CSVData;
use super::side_bar::SideBarState;
use super::widgets;

#[derive(Debug, Clone)]
pub struct Link {
    pub id: LinkId,
    pub input_pin_id: InputPinId,
    pub output_pin_id: OutputPinId,
    pub contribution: Sign,
}

impl Link {
    pub fn new(input_pin_id: InputPinId, output_pin_id: OutputPinId, contribution: Sign) -> Self {
        Self {
            id: LinkId::generate(),
            input_pin_id,
            output_pin_id,
            contribution,
        }
    }
}

const COLORS: &[ImVec4] = &[
    ImVec4::new(0.98, 0.027, 0.027, 1.0), //vermelha
    ImVec4::new(0.09, 0.027, 0.98, 1.0),
    ImVec4::new(0.027, 0.98, 0.12, 1.0), //verde claro
    ImVec4::new(0.96, 0.98, 0.027, 1.0), //amarelo
    ImVec4::new(0.5, 0., 1.0, 1.0),      //roxo
    ImVec4::new(1.0, 0.5, 0., 1.0),      //laranja
    ImVec4::new(0.2, 1.0, 1.0, 1.0),     //ciano
    ImVec4::new(1.0, 0.2, 0.6, 1.0),     //rosa
    ImVec4::new(0.4, 0.7, 1.0, 1.0),     //azul claro
    ImVec4::new(1.0, 0.4, 0.4, 1.0),     //vermelho claro
    ImVec4::new(1.0, 0.2, 1.0, 1.0),     //magenta
    ImVec4::new(1.0, 0.7, 0.4, 1.0),     //laranja claro
    ImVec4::new(0.74, 0.055, 0.055, 1.0),
    ImVec4::new(0.6, 0.298, 0., 1.0),
    ImVec4::new(0.1, 0.4, 0.1, 1.0), //verde escuro
];

#[derive(Default, Clone)]
pub struct SimulationState {
    pub plot: PlotInfo,
    pub plot_layout: PlotLayout,
    pub colors: Vec<ImVec4>,
    pub flag_simulation: bool,
    pub flag_plot_all: bool,
    pub set_focus_to_tab: bool,
}
#[derive(PartialEq)]
pub enum TabAction {
    Open,
    Close,
}
#[derive(Default)]
pub struct TextFields {
    pub x_label: String,
    pub y_label: String,
}

impl SimulationState {
    pub fn from_csv(csv_content: String, locale: &Locale) -> Self {
        let csv_data = CSVData::load_data(csv_content.as_bytes()).unwrap();

        let pane_count = csv_data.population_count().div_ceil(4);

        Self {
            plot: PlotInfo::new(csv_data, locale),
            plot_layout: PlotLayout::new(2, 2, pane_count as u32),
            colors: COLORS.to_owned(),
            flag_simulation: false,
            flag_plot_all: false,
            set_focus_to_tab: true,
        }
    }

    pub fn draw_tabs(&mut self, ui: &Ui, plot_ui: &mut PlotUi, set_focus: bool, locale: &mut Locale) -> TabAction {
        let [content_width, content_height] = ui.content_region_avail();

        let _line_weight = implot::push_style_var_f32(&implot::StyleVar::LineWeight, 2.0);

        let mut opened = true;

        let mut flags = imgui::TabItemFlags::empty();

        if set_focus {
            flags.set(imgui::TabItemFlags::SET_SELECTED, true);
        }

        static mut ARGS: Lazy<HashMap<&'static str, FluentValue>> = Lazy::new(HashMap::new);

        imgui::TabItem::new(locale.get("tab-all-plots"))
            .opened(&mut opened)
            .flags(flags)
            .build(ui, || {
                implot::Plot::new(&self.plot.title)
                    .size([content_width, content_height])
                    .x_label(&self.plot.xlabel)
                    .y_label(&self.plot.ylabel)
                    .build(plot_ui, || {
                        self.plot
                            .data
                            .lines
                            .iter()
                            .zip(&self.plot.data.labels)
                            .zip(self.colors.iter().cycle())
                            .for_each(|((line, label), color)| {
                                let ImVec4 { x, y, z, w } = *color;
                                let color_token = implot::push_style_color(
                                    &implot::PlotColorElement::Line,
                                    x,
                                    y,
                                    z,
                                    w,
                                );
                                implot::PlotLine::new(label).plot(&self.plot.data.time, line);
                                color_token.pop();
                            })
                    });
            });

        let populations_per_tab = (self.plot_layout.cols * self.plot_layout.rows) as usize;
        let individual_plot_size = [
            content_width / self.plot_layout.cols as f32,
            content_height / self.plot_layout.rows as f32,
        ];

        for (tab_idx, tab_populations) in
            self.plot.data.lines.chunks(populations_per_tab).enumerate()
        {
            // Safety: this variable is local to this function, which is not run
            // in parallel or anything of the sort (since self is mutable).
            // Therefore, it's safe to access this static variable and mutate it
            unsafe { ARGS.insert("idx", tab_idx.into()); }
            imgui::TabItem::new(locale.fmt("tab-idx", unsafe { &ARGS }))
                .opened(&mut opened)
                .build(ui, || {
                    tab_populations
                        .iter()
                        .zip(&self.plot.data.labels[tab_idx * populations_per_tab..])
                        .enumerate()
                        .for_each(|(idx, (line, label))| {
                            implot::Plot::new(label)
                                .size(individual_plot_size)
                                .x_label(&self.plot.xlabel)
                                .y_label(&self.plot.ylabel)
                                .build(plot_ui, || {
                                    let ImVec4 { x, y, z, w } = self.colors
                                        [(tab_idx * populations_per_tab + idx) % self.colors.len()];
                                    let color_token = implot::push_style_color(
                                        &implot::PlotColorElement::Line,
                                        x,
                                        y,
                                        z,
                                        w,
                                    );
                                    implot::PlotLine::new(label).plot(&self.plot.data.time, line);
                                    color_token.pop();
                                });

                            if idx & 1 == 0 {
                                ui.same_line();
                            }
                        });
                });
        }

        if opened {
            TabAction::Open
        } else {
            TabAction::Close
        }
    }
}

#[derive(Default)]
pub struct App {
    pub node_types: Vec<NodeTypeRepresentation>,
    nodes: HashMap<NodeId, Node>,
    input_pins: HashMap<InputPinId, NodeId>,
    pub output_pins: HashMap<OutputPinId, NodeId>,
    links: Vec<Link>,
    pub state: Option<AppState>,
    queue: MessageQueue,
    received_messages: HashMap<NodeId, HashSet<usize>>,
    pub(crate) simulation_state: Option<SimulationState>,
    pub sidebar_state: SideBarState,
    pub extensions: Vec<Extension>,
    pub text_fields: TextFields,
}

pub enum AppState {
    AddingNode {
        name: String,
        index: usize,
        add_at_screen_space_pos: [f32; 2],
    },
    AttributingAssignerOperatesOn {
        attribute_to: NodeId,
        search_query: String,
    },
    ManagingExtensions,
    EstimatingParameters {
        selected: RefCell<Vec<usize>>,
    },
}

enum StateAction {
    Keep,
    Clear,
}

impl AppState {
    fn draw(&mut self, ui: &Ui, app: &mut App, locale: &Locale) -> StateAction {
        // Cancel action
        if ui.is_key_pressed(imgui::Key::Escape) {
            return StateAction::Clear;
        }

        let _token = ui.push_style_var(StyleVar::PopupRounding(4.0));
        let _token = ui.push_style_var(StyleVar::WindowPadding([10.0; 2]));

        match self {
            AppState::AddingNode {
                name,
                index,
                add_at_screen_space_pos,
            } => {
                if let Some(_popup) = ui.begin_popup(locale.get("create-node")) {
                    ui.text(locale.get("create-node-name"));
                    ui.same_line();
                    ui.input_text("##Name", name).build();
                    ui.text(locale.get("create-node-type"));
                    ui.same_line();

                    ui.combo(
                        "##Node Type",
                        index,
                        &app.node_types,
                        |NodeTypeRepresentation { name, .. }| Cow::Borrowed(name.borrow()),
                    );

                    let _token = ui.push_style_var(StyleVar::FramePadding([4.0; 2]));

                    let enter_pressed = ui.is_key_pressed(Key::Enter);

                    if ui.button(locale.get("create-node-add")) || enter_pressed {
                        let node_type = app
                            .node_types
                            .get(*index)
                            .expect("User tried to construct an out-of-index node specialization");

                        let node_id = app.add_node(Node::build_from_ui(name.clone(), node_type));
                        app.queue.push(Message::SetNodePos {
                            node_id,
                            screen_space_pos: *add_at_screen_space_pos,
                        });

                        StateAction::Clear
                    } else {
                        StateAction::Keep
                    }
                } else {
                    StateAction::Clear
                }
            }
            AppState::AttributingAssignerOperatesOn {
                attribute_to,
                ref mut search_query,
            } => {
                ui.open_popup("PopulationChooser");

                let title = locale.get("choose-pop-title");
                let title_size = ui.calc_text_size(title);
                let min_width = title_size[0];
                let min_height = title_size[1] * 12.0;

                let _win =
                    ui.push_style_var(imgui::StyleVar::WindowMinSize([min_width, min_height]));

                ui.modal_popup_config("PopulationChooser")
                    .movable(false)
                    .resizable(false)
                    .scrollable(false)
                    .collapsible(false)
                    .title_bar(false)
                    .build(|| {
                        ui.text(title);
                        widgets::search_bar(ui, search_query);
                        ui.separator();
                        ui.child_window("##population list")
                            .build(|| {
                                for (node_id, node) in app.nodes.iter().filter(|(_, node)| {
                                    node.is_assignable()
                                        && node.name().contains(search_query.as_str())
                                }) {
                                    if ui
                                        .selectable_config(node.name())
                                        .disabled(node_id == attribute_to)
                                        .build()
                                    {
                                        app.queue.push(Message::AttributeAssignerOperatesOn {
                                            assigner_id: *attribute_to,
                                            value: *node_id,
                                        });

                                        return StateAction::Clear;
                                    }
                                }
                                StateAction::Keep
                            })
                            .unwrap()
                    })
                    .expect("If the state is AttributingAssignerOperatesOn, then the modal is open")
            }
            AppState::ManagingExtensions => {
                let mut user_kept_open = true;
                ui.window(locale.get("extensions-title"))
                    .collapsible(false)
                    .opened(&mut user_kept_open)
                    .build(|| {
                        if let Some(_t) = ui.begin_table("##Extensions Table", 2) {
                            ui.table_setup_column(locale.get("extensions-origin"));
                            ui.table_setup_column(locale.get("extensions-nodes"));
                            ui.table_headers_row();

                            for ext in &app.extensions {
                                ui.table_next_row();
                                ui.table_next_column();
                                ui.text(&ext.filename);

                                ui.table_next_column();
                                for node_spec in &ext.nodes {
                                    ui.text(&node_spec.function.name);
                                }
                            }
                        }

                        if ui.button(locale.get("extensions-load")) {
                            if let Err(err) = app.pick_extension_file() {
                                eprintln!("Error opening/inspecting user extension file: {err}");
                            }
                        }
                    });

                if user_kept_open {
                    StateAction::Keep
                } else {
                    StateAction::Clear
                }
            }
            AppState::EstimatingParameters { .. } => StateAction::Keep,
        }
    }
}

<<<<<<< HEAD
impl<'n> App<'n> {
    fn is_model_valid(&self) -> bool {
        let population_ids: HashSet<_> = self.get_all_population_ids();

        let has_terms = self.nodes.iter().any(|(_, node)| matches!(node, Node::Term(_)));

        let has_assigner_operating_on_term = self.nodes.iter().any(|(_, node)| {
            if let Node::Term(term) = node {
                population_ids.contains(&term.id)
            } else {
                false
            }
        });

        has_terms && has_assigner_operating_on_term
    }
    
    fn get_all_population_ids(&self) -> HashSet<&NodeId> {
        self.nodes
            .iter()
            .filter_map(|(_id, node)| match node {
                Node::Assigner(assigner) => assigner.operates_on.as_ref().map(|(id, _)| id),
                _ => None,
            })
            .collect()
    }

    fn get_all_constants(&self, all_population_ids: &HashSet<&NodeId>) -> Vec<Term> {
        self.nodes
            .iter()
            .filter_map(|(id, node)| match node {
                Node::Term(term) if !all_population_ids.contains(id) => Some(term),
                _ => None,
            })
            .cloned()
            .collect()
    }

    pub fn draw_tab_parameter_estimation(&self, ui: &imgui::Ui, selected: &RefCell<Vec<usize>>) {
        
        ui.columns(3, "Parameters", true);
        
        let all_population_ids = self.get_all_population_ids();
        let all_constants = self.get_all_constants(&all_population_ids);
        let mut model = adjust_params::Model::new(all_constants);

        if let Some(_t) = ui.begin_table("Parameters", 3) {
            ui.table_setup_column("Variable Name");
            ui.table_setup_column("Initial Value");
            ui.table_setup_column("Estimate");
            ui.table_headers_row();            

            for (index, parameter) in model
                .parameters
                .iter()
                .enumerate()
                .filter(|(id, _)| !RefCell::borrow(selected).contains(id))
            {
                ui.table_next_row();
                ui.table_next_column();

                ui.button_with_size(&imgui::ImString::new(parameter.term.name()), [60.0, 20.0]);

                let drag_drop_name = "parameter_drag";
                if let Some(tooltip) = ui
                    .drag_drop_source_config(drag_drop_name)
                    .flags(DragDropFlags::empty())
                    .begin_payload(index)
                {
                    ui.text(parameter.term.name());
                    tooltip.end();
                }

                ui.table_next_column();
                let value = parameter.term.initial_value as f32;
                ui.text(imgui::ImString::new(value.to_string()));

                ui.table_next_column();                
            }
        }
        
        ui.next_column();        

        if let Some(_t) = ui.begin_table("Parameters to be adjusted", 3) {            
            ui.table_setup_column("Name");
            ui.table_setup_column("Min");
            ui.table_setup_column("Max");
            ui.table_headers_row();

            for id in selected.borrow().iter() {
                ui.table_next_row();
                ui.table_next_column();                
                ui.text(imgui::ImString::new(model.parameters[*id].term.name()));
                ui.table_next_column(); 
                let _ = ui.input_float("min", &mut model.parameters[*id].bounds.0);
                ui.table_next_column(); 
                let _ = ui.input_float("max", &mut model.parameters[*id].bounds.1);
            }
            
            ui.table_next_row();
            ui.table_next_column();  
            //ui.push_style_color(style_color, color)
            ui.invisible_button(
                &imgui::ImString::new(format!("estimation_drop_target_{}", 0)),
                [100.0, 20.0],
            );
            //ui.color_button("color_button", [1.0, 0.0, 0.0, 1.0]);

            let drag_drop_name = "parameter_drag";
                
            if let Some(target) = ui.drag_drop_target() {
                if let Some(Ok(payload_data)) =
                    target.accept_payload::<usize, _>(drag_drop_name, DragDropFlags::empty())
                {                    
                    selected.borrow_mut().push(payload_data.data);
    
                    println!("index: {}", payload_data.data);
                }
                target.pop();
            }
        }   

        ui.next_column();
        let run_button = ui.button("Run"); 

        if run_button {
            //GA_Metadata
            //Arguments: //model.parameters[*id].term.initial_value
            //Bounds:
            for id in selected.borrow().iter() {
                //model.parameters[*id].term.name()
            }
            //let config_data =  ConfigData {};            
        }        

    }

    /// Draws the nodes and other elements
    pub fn draw_editor(&mut self, ui: &Ui, editor: &mut imnodes::EditorScope) {
=======
/// Draws the nodes and other elements
impl App {
    pub fn draw_editor(&mut self, ui: &Ui, editor: &mut imnodes::EditorScope, locale: &Locale) {
>>>>>>> 20f19690
        // Minimap
        editor.add_mini_map(imnodes::MiniMapLocation::BottomRight);

        // Draw nodes
        for (id, node) in self.nodes.iter_mut() {
            let _col = imnodes::ColorStyle::TitleBar.push_color(node.color());
            let _col2 = imnodes::ColorStyle::TitleBarSelected.push_color(node.selected_color());
            let _col3 = imnodes::ColorStyle::TitleBarHovered.push_color(node.hovered_color());
            editor.add_node(*id, |mut ui_node| {
                let (msgs, app_state_change) = node.process_node(ui, &mut ui_node, locale);
                if let Some(msgs) = msgs {
                    for msg in msgs {
                        self.queue.push(msg)
                    }
                }

                if app_state_change.is_some() {
                    self.state = app_state_change;
                }
            });
        }
        for link in self.links.iter() {
            editor.add_link(link.id, link.input_pin_id, link.output_pin_id);
        }
        // Enters "Create Node Popup" state
        if editor.is_hovered() && ui.is_mouse_clicked(imgui::MouseButton::Right) {
            let mouse_screen_space_pos = ui.io().mouse_pos;

            ui.open_popup(locale.get("create-node"));
            self.state = Some(AppState::AddingNode {
                name: String::new(),
                index: 0,
                add_at_screen_space_pos: mouse_screen_space_pos,
            })
        }
        // Extra State handling
        if let Some(mut state) = self.state.take() {
            match state.draw(ui, self, locale) {
                StateAction::Clear => self.state = None,
                StateAction::Keep => self.state = Some(state),
            }
        }
    }

    pub fn draw_main_tab(
        &mut self,
        ui: &Ui,
        context: &mut imnodes::EditorContext,
        _plot_ui: &mut PlotUi,
        locale: &Locale,
    ) {
        let _flags =
        // No borders etc for top-level window
        imgui::WindowFlags::NO_DECORATION | imgui::WindowFlags::NO_MOVE
        // Show menu bar
        | imgui::WindowFlags::MENU_BAR
        // Don't raise window on focus (as it'll clobber floating windows)
        | imgui::WindowFlags::NO_BRING_TO_FRONT_ON_FOCUS | imgui::WindowFlags::NO_NAV_FOCUS
        // Don't want the dock area's parent to be dockable!
        | imgui::WindowFlags::NO_DOCKING
        ;

        // Remove padding/rounding on main container window
        let _padding = ui.push_style_var(imgui::StyleVar::WindowPadding([0.0, 0.0]));
        let _rounding = ui.push_style_var(imgui::StyleVar::WindowRounding(0.0));

        let scope = imnodes::editor(context, |mut editor| self.draw_editor(ui, &mut editor, locale));

        if let Some(link) = scope.links_created() {
            self.add_link(link.start_pin, link.end_pin);
        } else if let Some(link_id) = scope.get_dropped_link() {
            self.remove_link(link_id);
        }

        self.update();
    }

    pub fn shortcut(&mut self, ui: &Ui) {
        if ui.is_key_down(imgui::Key::LeftCtrl) && ui.is_key_down(imgui::Key::S) {
            self.save_state();
        }

        if ui.is_key_down(imgui::Key::LeftCtrl) && ui.is_key_down(imgui::Key::N) {
            self.clear_state();
        }

        if ui.is_key_down(imgui::Key::LeftCtrl) && ui.is_key_down(imgui::Key::O) {
            self.clear_state();
            self.load_state();
        }
    }

    pub fn draw(&mut self, ui: &Ui, context: &mut imnodes::EditorContext, plot_ui: &mut PlotUi, locale: &mut Locale) {
        let flags =
        // No borders etc for top-level window
        imgui::WindowFlags::NO_DECORATION | imgui::WindowFlags::NO_MOVE
        // Show menu bar
        | imgui::WindowFlags::MENU_BAR
        // Don't raise window on focus (as it'll clobber floating windows)
        | imgui::WindowFlags::NO_BRING_TO_FRONT_ON_FOCUS | imgui::WindowFlags::NO_NAV_FOCUS
        // Don't want the dock area's parent to be dockable!
        | imgui::WindowFlags::NO_DOCKING
        ;

        ui.window("ode designer")
            .size(ui.io().display_size, imgui::Condition::Always)
            .position([0.0, 0.0], imgui::Condition::Always)
            .flags(flags)
            .build(|| {
                self.shortcut(ui);
                self.draw_menu(ui, locale);

                let tab_bar = imgui::TabBar::new("##Tabs");
                tab_bar.build(ui, || {
                    let tab_model = TabItem::new(locale.get("tab-model"));
                    tab_model.build(ui, || {
                        if let Some(node) = self.sidebar_state.draw(ui, &self.node_types, locale) {
                            self.add_node(node);
                        }
                        self.draw_main_tab(ui, context, plot_ui, locale);
                    });

                    if let Some(ref mut simulation_state) = &mut self.simulation_state {
                        let tab_action = simulation_state.draw_tabs(
                            ui,
                            plot_ui,
                            simulation_state.set_focus_to_tab,
                            locale,
                        );
                        simulation_state.set_focus_to_tab = false;

                        if tab_action == TabAction::Close {
                            self.simulation_state = None;
                        }
                    }

                    if let Some(AppState::EstimatingParameters { ref selected }) = self.state {
                        if self.is_model_valid(){
                        let mut user_kept_open = true;
                        let tab_item = TabItem::new("Estimating Parameters");
                        tab_item.opened(&mut user_kept_open).build(ui, || {
                            self.draw_tab_parameter_estimation(ui, selected);
                        });
                        if !user_kept_open {
                            self.state = None;
                        }
                    }
                    }
                });
            });
    }

    pub fn new(locale: &Locale) -> Self {
        Self {
            node_types: Node::VARIANTS
                .iter()
                .copied()
                .zip(NodeVariant::VARIANTS)
                .filter(|(_, variant)| variant != &&NodeVariant::Custom)
                .map(|(name, variant)| NodeTypeRepresentation::new(locale.get(name), *variant, None))
                .collect(),
            ..Self::default()
        }
    }

    pub fn add_node(&mut self, node: Node) -> NodeId {
        let node_id = node.id();

        for input in node.inputs().unwrap_or_default() {
            self.input_pins.insert(*input.id(), node_id);
        }

        for output in node.outputs().unwrap_or_default() {
            self.output_pins.insert(*output.id(), node_id);
        }

        let node_id_copy = node_id;
        self.nodes.insert(node_id, node);
        node_id_copy
    }

    pub fn get_node(&self, id: NodeId) -> Option<&Node> {
        self.nodes.get(&id)
    }

    pub fn get_link(&self, input_id: &InputPinId) -> Option<&Link> {
        self.links
            .iter()
            .find(|link| link.input_pin_id == *input_id)
    }

    fn handle_message(&mut self, tagged: TaggedMessage) -> Option<Vec<Message>> {
        match tagged.message {
            Message::SendData(SendData {
                data,
                from_output: _,
                to_input,
            }) => {
                let node_id = self.input_pins.get_mut(&to_input).unwrap();
                let node = self.nodes.get_mut(node_id).unwrap();
                let received_msgs = self.received_messages.entry(*node_id).or_default();
                if received_msgs.contains(&tagged.tag) {
                    return None;
                }
                received_msgs.insert(tagged.tag);
                let mut response = node.notify(LinkEvent::Push {
                    from_pin_id: to_input,
                    payload: data,
                });
                if let Some(messages) = response.as_mut() {
                    messages.extend(node.broadcast_data());
                }
                response
            }
            Message::AddLink(link) => {
                if self.get_link(&link.input_pin_id).is_some() {
                    return None;
                }
                try {
                    let Link {
                        ref input_pin_id,
                        ref output_pin_id,
                        contribution,
                        ..
                    } = &link;
                    let node_ids = [
                        self.input_pins.get(input_pin_id)?,
                        self.output_pins.get(output_pin_id)?,
                    ];
                    let [input_node, output_node] = self.nodes.get_many_mut(node_ids)?;
                    if !input_node.should_link(input_pin_id) {
                        // Poor man's early return
                        None?
                    }
                    input_node
                        .get_input_mut(input_pin_id)?
                        .link_to((*output_pin_id, *contribution));
                    output_node
                        .get_output_mut(output_pin_id)?
                        .link_to(*input_pin_id);
                    self.links.push(link);
                    output_node.broadcast_data()
                }
            }
            Message::RemoveLink(link) => {
                let Link {
                    ref input_pin_id,
                    ref output_pin_id,
                    ..
                } = &link;
                let node_ids = [
                    self.input_pins.get(input_pin_id)?,
                    self.output_pins.get(output_pin_id)?,
                ];
                let [input_node, output_node] = self.nodes.get_many_mut(node_ids)?;
                input_node
                    .get_input_mut(input_pin_id)?
                    .unlink(output_pin_id);
                output_node
                    .get_output_mut(output_pin_id)?
                    .unlink(input_pin_id);
                input_node.notify(LinkEvent::Pop(*input_pin_id))
            }
            Message::AttributeAssignerOperatesOn { assigner_id, value } => {
                let target_name = self
                    .nodes
                    .get(&value)
                    .expect("The node must have been chosen from a list of existing nodes")
                    .name()
                    .to_owned();

                let Node::Assigner(assigner) = self
                    .nodes
                    .get_mut(&assigner_id)
                    .expect("An assigner with this ID must exist, as it asked to open the modal")
                else {
                    panic!("This node must be an assigner. If not, how could the modal have been opened?");
                };

                assigner.operates_on = Some((value, target_name));
                None
            }
            Message::SetNodePos {
                node_id,
                screen_space_pos: [x, y],
            } => {
                node_id.set_position(x, y, imnodes::CoordinateSystem::ScreenSpace);
                None
            }
            Message::RemoveNode(node_id) => {
                let Some(mut node) = self.nodes.remove(&node_id) else {
                    return None;
                };

                let mut removed_input_ids = HashSet::new();

                if let Some(input_pins) = node.inputs_mut() {
                    for input_pin in input_pins {
                        if let Some(output_pin_id) = input_pin.linked_to {
                            input_pin.unlink(&output_pin_id);
                            removed_input_ids.insert(input_pin.id);

                            let output_node_id = *self
                                .output_pins
                                .get(&output_pin_id)
                                .expect("If the pin exists, so does the node");

                            let output_node = self
                                .nodes
                                .get_mut(&output_node_id)
                                .expect("If the pin exists, so does the node");

                            output_node
                                .get_output_mut(&output_pin_id)
                                .expect("This pin surely exists")
                                .unlink(&input_pin.id);
                        }
                    }
                }

                let mut removed_output_ids = HashSet::new();
                let mut notifications = Vec::new();

                if let Some(output_pins) = node.outputs_mut() {
                    for output_pin in output_pins {
                        for input_pin_id in output_pin.linked_to.clone() {
                            output_pin.unlink(&input_pin_id);
                            removed_output_ids.insert(output_pin.id);

                            let input_node_id = *self
                                .input_pins
                                .get(&input_pin_id)
                                .expect("If the pin exists, so does the node");

                            let input_node = self
                                .nodes
                                .get_mut(&input_node_id)
                                .expect("If the pin exists, so does the node");

                            input_node
                                .get_input_mut(&input_pin_id)
                                .expect("This pin surely exists")
                                .unlink(&output_pin.id);

                            notifications.push((input_node_id, input_pin_id));
                        }
                    }
                }

                let mut links_to_remove = Vec::new();

                for link in &self.links {
                    if removed_input_ids.contains(&link.input_pin_id)
                        || removed_output_ids.contains(&link.output_pin_id)
                    {
                        links_to_remove.push(link.id);
                    }
                }

                for link_id in links_to_remove {
                    self.remove_link(link_id);
                }

                notifications
                    .into_iter()
                    .filter_map(|(input_node_id, input_pin_id)| {
                        self.nodes
                            .get_mut(&input_node_id)
                            .and_then(|input_node| input_node.notify(LinkEvent::Pop(input_pin_id)))
                    })
                    .reduce(|mut acc, notif| {
                        acc.extend(notif);
                        acc
                    })
            }
            Message::RenameNode(node_id, node_name) => {
                for (_, node) in self.nodes.iter_mut() {
                    if let Node::Assigner(asg) = node
                        && let Some((asg_node_id, _)) = asg.operates_on
                        && asg_node_id == node_id
                    {
                        asg.operates_on = Some((node_id, node_name.clone()));
                    }
                }

                None
            }
            Message::RegisterPin(node_id, pin_id) => {
                self.input_pins.insert(pin_id, node_id);
                None
            }
            Message::UnregisterPin(pin_id) => {
                self.input_pins.remove(&pin_id);
                None
            }
        }
    }

    pub fn add_link(&mut self, start_pin: OutputPinId, end_pin: InputPinId) {
        self.queue.push(Message::AddLink(Link::new(
            end_pin,
            start_pin,
            Sign::default(),
        )));
    }

    pub fn remove_link(&mut self, link_id: LinkId) {
        let Some(index) = self.links.iter().position(|link| link.id == link_id) else {
            return;
        };
        let link = self.links.swap_remove(index);
        self.queue.push(Message::RemoveLink(link));
    }

    pub fn update(&mut self) {
        let mut new_messages = MessageQueue::with_tag(self.queue.current_tag());
        for tagged in std::mem::take(&mut self.queue) {
            let tag = tagged.tag;
            let newmsgs = self.handle_message(tagged);
            for newmsg in newmsgs.unwrap_or_default() {
                new_messages.push_tagged(newmsg, tag);
            }
        }
        self.queue = new_messages;
    }

    fn create_json(&self) -> odeir::Json {
        let mut arguments = Vec::new();
        let mut equations = Vec::new();
        let mut positions = odeir::Map::new();

        self.nodes
            .values()
            .filter_map(|node| {
                positions.insert(
                    node.name().to_owned(),
                    #[cfg(not(test))]
                    node.id()
                        .get_position(imnodes::CoordinateSystem::ScreenSpace)
                        .convert(),
                    #[cfg(test)]
                    odeir::Position { x: 0.0, y: 0.0 },
                );

                node.to_model_fragment(self)
            })
            .for_each(|frag| match frag {
                ModelFragment::Argument(arg) => arguments.push(arg),
                ModelFragment::Equation(eq) => equations.push(eq),
            });

        odeir::Json {
            metadata: odeir::Metadata {
                name: "TODO".to_string(),
                model_metadata: odeir::ModelMetadata::ODE(self.sidebar_state.get_metadata()),
                positions,
                extension_files: self
                    .extensions
                    .iter()
                    .map(|ext| ext.filename.clone())
                    .collect(),
            },
            arguments,
            equations,
        }
    }

    pub fn generate_code(&self) -> String {
        let model: odeir::Model = self.create_json().into();

        let odeir::Model::ODE(ode_model) = model else {
            unreachable!("This program can only produce ODE models for now");
        };

        let extension_lookup_paths: Vec<_> =
            self.extensions.iter().map(|ext| &ext.file_path).collect();

        odeir::transformations::r4k::render_ode(&ode_model, &extension_lookup_paths)
    }

    /*pub fn generate_equations(&self) -> OdeSystem {
        let model: odeir::Model = self.create_json().into();

        let odeir::Model::ODE(ode_model) = model else {
            unreachable!("This program can only produce ODE models for now");
        };

        let extension_lookup_paths: Vec<_> =
            self.extensions.iter().map(|ext| &ext.file_path).collect();

        let equations_text = odeir::transformations::ode::render_txt_with_equations(&ode_model, &extension_lookup_paths);

        let mut ode_system = OdeSystem::create_ode_system(equations_text);
        for (arg_name, arg_value) in ode_model.core.arguments {
            match arg_value {
                Argument::Composite {..}=> (),
                Argument::Value { name, value } => {
                    ode_system.values.insert(name, value);
                }
            }
        }
        ode_system
    }*/

    pub fn save_to_file(&self, content: impl AsRef<[u8]>, ext: &str) -> Option<()> {
        let file_path = FileDialog::new().add_filter(ext, &[ext]).save_file()?;

        let mut file = File::create(file_path).ok()?;
        file.write_all(content.as_ref()).ok()
    }

    pub fn save_state(&self) -> Option<()> {
        let file_path = FileDialog::new()
            .add_filter("json", &["json"])
            .save_file()?;

        let file = File::create(file_path).ok()?;

        let json = self.create_json();

        serde_json::to_writer_pretty(file, &json).ok()
    }

    fn try_read_model(&mut self, model: OdeModel, path: PathBuf) -> color_eyre::Result<()> {
        let odeir::CoreModel {
            equations,
            arguments,
            positions,
        } = model.core;

        self.sidebar_state.set_metadata(model.metadata);

        model.extension_files.into_iter().try_for_each(|file| {
            self.load_extension_from_path(
                path.parent()
                    .map(Path::to_path_buf)
                    .unwrap_or_default()
                    .join(file),
            )
        })?;

        let nodes_and_ops: Vec<(Node, Option<PendingOperations>)> = arguments
            .into_values()
            .map(Into::<ModelFragment>::into)
            .chain(equations.into_iter().map(Into::<ModelFragment>::into))
            .map(|frag| Node::build_from_fragment(frag, &self))
            .collect::<Result<_, _>>()?;

        let pending_ops: Vec<PendingOperations> = nodes_and_ops
            .into_iter()
            .filter_map(|(node, ops)| {
                self.add_node(node);
                ops
            })
            .collect();

        let mut node_name_map = HashMap::new();

        self.nodes.iter().for_each(|(_node_id, node)| {
            node_name_map.insert(node.name(), node);
        });

        for PendingOperations {
            node_id,
            operations,
        } in pending_ops
        {
            for operation in operations {
                match operation {
                    PendingOperation::LinkWith {
                        node_name,
                        via_pin_id,
                        sign,
                    } => {
                        let node_error = |reason| {
                            let source_node =
                                self.get_node(node_id).expect("This node surely exists");
                            InvalidNodeReference {
                                source_node: source_node.name().to_owned(),
                                tried_linking_to: node_name.clone(),
                                reason,
                            }
                        };

                        let output_pin_id = {
                            let node = node_name_map
                                .get(&node_name as &str)
                                .ok_or_else(|| node_error(InvalidNodeReason::NodeDoesNotExist))?;

                            let output_node = node
                                .outputs()
                                .ok_or_else(|| node_error(InvalidNodeReason::NoOutputPin))?
                                .first()
                                .ok_or_else(|| node_error(InvalidNodeReason::NoOutputPin))?;

                            *output_node.id()
                        };

                        self.queue.push(Message::AddLink(Link::new(
                            via_pin_id,
                            output_pin_id,
                            sign,
                        )))
                    }
                    PendingOperation::SetAssignerOperatesOn { target_node_name } => {
                        let target_node =
                            node_name_map
                                .get(&target_node_name as &str)
                                .ok_or_else(|| {
                                    let source_node =
                                        self.get_node(node_id).expect("This node surely exists");
                                    InvalidNodeReference {
                                        source_node: source_node.name().to_owned(),
                                        tried_linking_to: target_node_name.clone(),
                                        reason: InvalidNodeReason::NodeDoesNotExist,
                                    }
                                })?;

                        self.queue.push(Message::AttributeAssignerOperatesOn {
                            assigner_id: node_id,
                            value: target_node.id(),
                        })
                    }
                }
            }
        }

        positions.into_iter().for_each(|(node_name, node_pos)| {
            if let Some(node) = node_name_map.get(&node_name as &str) {
                let node_id = node.id();
                let screen_space_pos = node_pos.convert();

                self.queue.push(Message::SetNodePos {
                    node_id,
                    screen_space_pos,
                })
            }
        });

        Ok(())
    }

    pub fn load_state(&mut self) -> color_eyre::Result<()> {
        let file_path = FileDialog::new()
            .add_filter("json", &["json"])
            .pick_file()
            .ok_or_else(|| {
                std::io::Error::new(std::io::ErrorKind::NotFound, "Could not open file")
            })?;

        let file = File::open(&file_path)?;

        let reader = BufReader::new(file);

        let odeir::Model::ODE(model) = serde_json::from_reader(reader)? else {
            Err(NotCorrectModel::NotODE)?
        };

        self.try_read_model(model, file_path)
    }

    pub fn clear_state(&mut self) {
        self.nodes.clear();
        self.input_pins.clear();
        self.output_pins.clear();
        self.links.clear();
        self.state = None;
        self.queue = Default::default();
        self.received_messages.clear();
        self.simulation_state = None;
        self.sidebar_state.clear_state();
    }

    pub fn update_locale(&mut self, locale: &mut Locale, lang: LanguageIdentifier) {
        locale.set_lang(lang);
        
        // The non-custom nodes must have their names updated. They're not
        // translated on the fly, but rather are stored in the Vec already
        // translated.
        Node::VARIANTS
            .iter()
            .zip(self.node_types.iter_mut())
            .filter(|(_, node_type)| node_type.custom_node_spec.is_none())
            .for_each(|(node_name, node_type)| {
                node_type.name = locale.get(node_name).to_owned();
            });

        if let Some(ref mut sim_state) = self.simulation_state {
            sim_state.plot.update_locale(&locale);
        }
    }
}

#[cfg(test)]
mod tests {
    use std::{
        collections::{HashMap, HashSet},
        path::PathBuf,
    };

    use imnodes::{InputPinId, NodeId};

    use super::App;
    use crate::{
        core::{initialize_id_generator, GeneratesId}, exprtree::{ExpressionNode, Operation, Sign}, locale::Locale, message::Message, nodes::{
            Assigner, Expression, LinkEvent, Node, NodeImpl, NodeVariant, SimpleNodeBuilder, Term,
        }, pins::{OutputPin, Pin}
    };

    struct ExpressionNodeBuilder<'pin> {
        name: String,
        links_to_create: Vec<(&'pin mut OutputPin, ExpressionNode<InputPinId>, Sign)>,
    }

    impl<'pin> ExpressionNodeBuilder<'pin> {
        fn new(name: impl ToString) -> Self {
            Self {
                name: name.to_string(),
                links_to_create: Vec::new(),
            }
        }

        fn linked_to(mut self, node: &'pin mut Node, contribution: Sign) -> Self {
            let send_data = node.send_data();
            let output_pin = node.outputs_mut().unwrap().first_mut().unwrap();
            self.links_to_create
                .push((output_pin, send_data, contribution));
            self
        }

        fn build(self, op: Operation) -> Node {
            let node_id = NodeId::generate();
            let mut expr = Expression::new(node_id, self.name);

            expr.expr_wrapper.set_join_op(op);

            let link_events: Vec<_> = expr
                .inputs_mut()
                .unwrap()
                .iter_mut()
                .zip(self.links_to_create)
                .map(|(input_pin, (output_pin, payload, sign))| {
                    let link_event = LinkEvent::Push {
                        from_pin_id: input_pin.id,
                        payload,
                    };

                    input_pin.sign = sign;

                    (input_pin.id, output_pin, sign, link_event)
                })
                .collect();

            for (input_pin_id, output_pin, sign, link_event) in link_events {
                expr.get_input_mut(&input_pin_id)
                    .unwrap()
                    .link_to((output_pin.id, sign));

                output_pin.link_to(input_pin_id);

                expr.notify(link_event);
            }

            expr.into()
        }
    }

    struct AssignerNodeBuilder {
        name: String,
    }

    impl AssignerNodeBuilder {
        fn new(name: impl ToString) -> Self {
            Self {
                name: name.to_string(),
            }
        }

        fn build(self, argument: &mut Node) -> Node {
            let node_id = NodeId::generate();
            let mut assigner = Assigner::new(node_id, self.name);

            let output_pin = argument.outputs_mut().unwrap().first_mut().unwrap();

            output_pin.link_to(assigner.input.id);

            assigner.input.link_to(output_pin.id);

            assigner.notify(LinkEvent::Push {
                from_pin_id: assigner.input.id,
                payload: argument.send_data(),
            });

            assigner.into()
        }
    }

    struct AppBuilder;

    impl AppBuilder {
        fn with_nodes<const N: usize>(nodes: [Node; N]) -> App {
            let mut app = App::default();
            nodes.into_iter().for_each(|node| {
                app.add_node(node);
            });

            app
        }
    }

    const ABK_JSON: &str = include_str!("../tests/fixtures/abk.json");

    fn app_with_nodes_abk() -> App {
        let mut a = {
            let node_id = NodeId::generate();
            let mut node = Term::new(node_id, "A".to_owned());
            node.initial_value = 10.0;
            node.into()
        };

        let mut b = {
            let node_id = NodeId::generate();
            let mut node = Term::new(node_id, "B".to_owned());
            node.initial_value = 20.0;
            node.into()
        };

        let mut k = {
            let node_id = NodeId::generate();
            let mut node = Term::new(node_id, "K".to_owned());
            node.initial_value = 30.0;
            node.into()
        };

        let mut a_times_k = ExpressionNodeBuilder::new("a*k")
            .linked_to(&mut a, Sign::Positive)
            .linked_to(&mut k, Sign::Positive)
            .build(Operation::Mul);

        let mut a_times_k_plus_b = ExpressionNodeBuilder::new("a*k+b")
            .linked_to(&mut a_times_k, Sign::Positive)
            .linked_to(&mut b, Sign::Negative)
            .build(Operation::Add);

        let da_dt = AssignerNodeBuilder::new("dA/dt").build(&mut a_times_k);

        let db_dt = AssignerNodeBuilder::new("dB/dt").build(&mut a_times_k_plus_b);

        AppBuilder::with_nodes([a, b, k, a_times_k, a_times_k_plus_b, da_dt, db_dt])
    }

    fn init_id_gen() {
        let nodesctx = imnodes::Context::new();
        let nodeseditor = nodesctx.create_editor();
        unsafe { initialize_id_generator(nodeseditor.new_identifier_generator()) };
    }

    fn assert_find_node<'app>(app: &'app App, name: &str) -> &'app Node {
        app.nodes
            .values()
            .find(|node| node.name() == name)
            .unwrap_or_else(|| panic!("Couldn't find node '{name}'"))
    }

    macro_rules! assert_get {
        ($app:expr, $node_name:expr, $node_type:tt) => {{
            let node = assert_find_node($app, $node_name);
            if let Node::$node_type(node) = node {
                node
            } else {
                panic!("Node {} is not a '{}'!", $node_name, stringify!($node_type));
            }
        }};
    }

    fn assert_expression<'app, const N: usize>(
        app: &'app App,
        name: &str,
        expected_connections: [(NodeId, Sign); N],
    ) -> &'app Expression {
        let expr = assert_get!(app, name, Expression);
        let expected_connections: HashSet<_> = expected_connections.into();

        let actual_connections: HashSet<_> = expr
            .inputs()
            .unwrap()
            .iter()
            .filter_map(|pin| {
                let Some(output_pin_id) = pin.linked_to else {
                    return None;
                };

                let linked_to_node_id = app.output_pins.get(&output_pin_id).unwrap();
                let linked_to_node = app.nodes.get(linked_to_node_id).unwrap();

                Some((linked_to_node.id(), pin.sign))
            })
            .collect();

        assert_eq!(actual_connections, expected_connections);

        expr
    }

    #[test]
    fn test_app_create_model() {
        // Given - An app with pre-populated nodes, presumably from the GUI

        init_id_gen();

        let app = app_with_nodes_abk();

        // When - The user requests a JSON to be created, for saving purposes

        let json = app.create_json();

        // Then - The JSON is expected to contain every node, correctly labeled
        // as a arguments or equations and containing their respective links

        let mut expected: odeir::Json = serde_json::from_str(ABK_JSON).unwrap();

        // Remove positions, as they can't be added in tests since they depend
        // on the GUI
        expected
            .metadata
            .positions
            .iter_mut()
            .for_each(|(_, pos)| *pos = odeir::Position { x: 0.0, y: 0.0 });

        let matching_config = assert_json_diff::Config::new(assert_json_diff::CompareMode::Strict)
            .consider_array_sorting(false);

        assert_json_diff::assert_json_matches!(json, expected, &matching_config);
    }

    #[test]
    fn test_app_read_model() {
        // Given - An empty app

        init_id_gen();

        let locale = Locale::default();
        let mut app = App::new(&locale);

        // When - The user requests to load a JSON file

        let Ok(odeir::Model::ODE(ode_model)) = serde_json::from_str(ABK_JSON) else {
            panic!("Unable to extract ODE Model from ABK JSON");
        };

        let result = app.try_read_model(ode_model, PathBuf::default());

        let expected_positions: HashMap<_, _> = [
            ("A", [-355.0, 469.0]),
            ("B", [-310.0, 175.0]),
            ("K", [0.0, 0.0]),
            ("a*k", [371.7532, 292.3206]),
            ("a*k+b", [1337.0, -240.0]),
            ("dA/dt", [357.0, 611.0]),
            ("dB/dt", [1.5, 2.5]),
        ]
        .into();

        let mut actual_positions = HashMap::new();

        // Removes node position setting messages, as they are possible via
        // raw pointer manip in Imnodes' library code, which of course depends
        // on the GUI existing
        app.queue.messages.retain(|msg| {
            if let Message::SetNodePos {
                node_id,
                screen_space_pos,
            } = msg.message
            {
                let node = app.nodes.get(&node_id).unwrap();
                actual_positions.insert(node.name(), screen_space_pos);
                false
            } else {
                true
            }
        });

        assert_eq!(actual_positions, expected_positions);

        app.update(); // Runs possible pending operations!

        // Then - The user expects all nodes to be created, with their
        // respective links

        assert!(result.is_ok());

        let a = assert_get!(&app, "A", Term);
        assert_eq!(a.initial_value, 10.0);

        let b = assert_get!(&app, "B", Term);
        assert_eq!(b.initial_value, 20.0);

        let k = assert_get!(&app, "K", Term);
        assert_eq!(k.initial_value, 30.0);

        let a_times_k = assert_expression(
            &app,
            "a*k",
            [(a.id(), Sign::Positive), (k.id(), Sign::Positive)],
        );

        let a_times_k_plus_b = assert_expression(
            &app,
            "a*k+b",
            [(a_times_k.id(), Sign::Positive), (b.id(), Sign::Negative)],
        );

        let da_dt = assert_get!(&app, "dA/dt", Assigner);
        assert!(matches!(
            da_dt.input.linked_to,
            Some(output_pin_id) if output_pin_id == a_times_k.output.id
        ));

        let db_dt = assert_get!(&app, "dB/dt", Assigner);
        assert!(matches!(
            db_dt.input.linked_to,
            Some(output_pin_id) if output_pin_id == a_times_k_plus_b.output.id
        ));
    }
}<|MERGE_RESOLUTION|>--- conflicted
+++ resolved
@@ -12,11 +12,8 @@
 
 use implot::{ImVec4, PlotUi};
 use odeir::models::ode::OdeModel;
-<<<<<<< HEAD
+use once_cell::sync::Lazy;
 use odeir::Argument;
-=======
-use once_cell::sync::Lazy;
->>>>>>> 20f19690
 use rfd::FileDialog;
 use strum::{VariantArray, VariantNames};
 use unic_langid::LanguageIdentifier;
@@ -398,7 +395,6 @@
     }
 }
 
-<<<<<<< HEAD
 impl<'n> App<'n> {
     fn is_model_valid(&self) -> bool {
         let population_ids: HashSet<_> = self.get_all_population_ids();
@@ -538,11 +534,6 @@
 
     /// Draws the nodes and other elements
     pub fn draw_editor(&mut self, ui: &Ui, editor: &mut imnodes::EditorScope) {
-=======
-/// Draws the nodes and other elements
-impl App {
-    pub fn draw_editor(&mut self, ui: &Ui, editor: &mut imnodes::EditorScope, locale: &Locale) {
->>>>>>> 20f19690
         // Minimap
         editor.add_mini_map(imnodes::MiniMapLocation::BottomRight);
 
