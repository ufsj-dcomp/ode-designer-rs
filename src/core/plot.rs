--- conflicted
+++ resolved
@@ -1,12 +1,8 @@
 use std::io::Read;
 
-<<<<<<< HEAD
-#[derive(Default, Debug, Clone)]
-=======
 use crate::locale::Locale;
 
 #[derive(Default, Debug)]
->>>>>>> 20f19690
 pub struct CSVData {
     pub labels: Vec<String>,
     pub lines: Vec<Vec<f64>>,
