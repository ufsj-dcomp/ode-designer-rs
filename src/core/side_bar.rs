--- conflicted
+++ resolved
@@ -2,12 +2,7 @@
 
 use crate::{
     locale::Locale,
-<<<<<<< HEAD
-    message::Message,
-    nodes::{Expression, Node, NodeImpl, NodeTypeRepresentation, NodeVariant},
-=======
     nodes::{Node, NodeImpl, NodeTypeRepresentation},
->>>>>>> 94edcf2d
 };
 
 use odeir::models::ode;
