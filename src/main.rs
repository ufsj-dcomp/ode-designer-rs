--- conflicted
+++ resolved
@@ -24,12 +24,9 @@
 pub mod ode;
 pub mod pins;
 pub mod utils;
-<<<<<<< HEAD
-=======
 
 #[cfg(debug_assertions)]
 pub mod debug;
->>>>>>> 94edcf2d
 
 fn main() -> Result<(), Box<dyn std::error::Error>> {
     color_eyre::install().unwrap();
@@ -68,11 +65,8 @@
             &mut plot_ctx.get_plot_ui(),
             &mut locale,
         );
-<<<<<<< HEAD
-=======
         #[cfg(debug_assertions)]
         debug::draw(ui);
->>>>>>> 94edcf2d
     });
     Ok(())
 }